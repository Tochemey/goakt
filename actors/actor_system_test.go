package actors

import (
	"context"
	"testing"

	"github.com/stretchr/testify/assert"
	"github.com/stretchr/testify/require"
	"github.com/tochemey/goakt/log"
)

func TestActorSystem(t *testing.T) {
	t.Run("With Defaults", func(t *testing.T) {
		cfg, err := NewSetting("testSys", "localhost:0", WithLogger(log.DiscardLogger))
		require.NoError(t, err)
		assert.NotNil(t, cfg)

		actorSys, err := NewActorSystem(cfg)
		require.NoError(t, err)
		require.NotNil(t, actorSys)
		var iface any = actorSys
		_, ok := iface.(ActorSystem)
		assert.True(t, ok)
		assert.Equal(t, "testSys", actorSys.Name())
		assert.Empty(t, actorSys.Actors())
		assert.Equal(t, "localhost:0", actorSys.NodeAddr())
	})
	t.Run("With Missing Config", func(t *testing.T) {
		sys, err := NewActorSystem(nil)
		assert.Error(t, err)
		assert.Nil(t, sys)
		assert.EqualError(t, err, ErrMissingConfig.Error())
	})
	t.Run("With StartActor an actor when not started", func(t *testing.T) {
		ctx := context.TODO()
		cfg, _ := NewSetting("testSys", "localhost:0", WithLogger(log.DiscardLogger))
		sys, _ := NewActorSystem(cfg)
		actor := NewTestActor()
		actorRef := sys.StartActor(ctx, "Test", actor)
		assert.Nil(t, actorRef)
	})
	t.Run("With StartActor an actor when started", func(t *testing.T) {
		ctx := context.TODO()
		cfg, _ := NewSetting("testSys", "localhost:0", WithLogger(log.DiscardLogger))
		sys, _ := NewActorSystem(cfg)

		// start the actor system
		err := sys.Start(ctx)
		assert.NoError(t, err)

		actor := NewTestActor()
		actorRef := sys.StartActor(ctx, "Test", actor)
		assert.NotNil(t, actorRef)

		assert.NoError(t, sys.Stop(ctx))
	})
	t.Run("With StartActor an actor already exist", func(t *testing.T) {
		ctx := context.TODO()
<<<<<<< HEAD
		cfg, _ := NewSetting("testSys", "localhost:0", WithLogger(log.DiscardLogger))
=======
		cfg, _ := NewConfig("test", "localhost:0", WithLogger(log.DiscardLogger))
>>>>>>> bff7c6a4
		sys, _ := NewActorSystem(cfg)

		// start the actor system
		err := sys.Start(ctx)
		assert.NoError(t, err)

		actor := NewTestActor()
		ref1 := sys.StartActor(ctx, "Test", actor)
		assert.NotNil(t, ref1)

		ref2 := sys.StartActor(ctx, "Test", actor)
		assert.NotNil(t, ref2)

		// point to the same memory address
		assert.True(t, ref1 == ref2)

		assert.NoError(t, sys.Stop(ctx))
	})
}<|MERGE_RESOLUTION|>--- conflicted
+++ resolved
@@ -11,7 +11,7 @@
 
 func TestActorSystem(t *testing.T) {
 	t.Run("With Defaults", func(t *testing.T) {
-		cfg, err := NewSetting("testSys", "localhost:0", WithLogger(log.DiscardLogger))
+		cfg, err := NewConfig("testSys", "localhost:0", WithLogger(log.DiscardLogger))
 		require.NoError(t, err)
 		assert.NotNil(t, cfg)
 
@@ -33,7 +33,7 @@
 	})
 	t.Run("With StartActor an actor when not started", func(t *testing.T) {
 		ctx := context.TODO()
-		cfg, _ := NewSetting("testSys", "localhost:0", WithLogger(log.DiscardLogger))
+		cfg, _ := NewConfig("testSys", "localhost:0", WithLogger(log.DiscardLogger))
 		sys, _ := NewActorSystem(cfg)
 		actor := NewTestActor()
 		actorRef := sys.StartActor(ctx, "Test", actor)
@@ -41,7 +41,7 @@
 	})
 	t.Run("With StartActor an actor when started", func(t *testing.T) {
 		ctx := context.TODO()
-		cfg, _ := NewSetting("testSys", "localhost:0", WithLogger(log.DiscardLogger))
+		cfg, _ := NewConfig("testSys", "localhost:0", WithLogger(log.DiscardLogger))
 		sys, _ := NewActorSystem(cfg)
 
 		// start the actor system
@@ -56,11 +56,7 @@
 	})
 	t.Run("With StartActor an actor already exist", func(t *testing.T) {
 		ctx := context.TODO()
-<<<<<<< HEAD
-		cfg, _ := NewSetting("testSys", "localhost:0", WithLogger(log.DiscardLogger))
-=======
 		cfg, _ := NewConfig("test", "localhost:0", WithLogger(log.DiscardLogger))
->>>>>>> bff7c6a4
 		sys, _ := NewActorSystem(cfg)
 
 		// start the actor system
