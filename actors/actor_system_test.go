/*
 * MIT License
 *
 * Copyright (c) 2022-2024  Arsene Tochemey Gandote
 *
 * Permission is hereby granted, free of charge, to any person obtaining a copy
 * of this software and associated documentation files (the "Software"), to deal
 * in the Software without restriction, including without limitation the rights
 * to use, copy, modify, merge, publish, distribute, sublicense, and/or sell
 * copies of the Software, and to permit persons to whom the Software is
 * furnished to do so, subject to the following conditions:
 *
 * The above copyright notice and this permission notice shall be included in all
 * copies or substantial portions of the Software.
 *
 * THE SOFTWARE IS PROVIDED "AS IS", WITHOUT WARRANTY OF ANY KIND, EXPRESS OR
 * IMPLIED, INCLUDING BUT NOT LIMITED TO THE WARRANTIES OF MERCHANTABILITY,
 * FITNESS FOR A PARTICULAR PURPOSE AND NONINFRINGEMENT. IN NO EVENT SHALL THE
 * AUTHORS OR COPYRIGHT HOLDERS BE LIABLE FOR ANY CLAIM, DAMAGES OR OTHER
 * LIABILITY, WHETHER IN AN ACTION OF CONTRACT, TORT OR OTHERWISE, ARISING FROM,
 * OUT OF OR IN CONNECTION WITH THE SOFTWARE OR THE USE OR OTHER DEALINGS IN THE
 * SOFTWARE.
 */

package actors

import (
	"context"
	"net"
	"strconv"
	"testing"
	"time"

	"github.com/google/uuid"
	"github.com/pkg/errors"
	"github.com/stretchr/testify/assert"
	"github.com/stretchr/testify/require"
	"github.com/travisjeffery/go-dynaport"
	"go.uber.org/atomic"
	"google.golang.org/protobuf/proto"

	"github.com/tochemey/goakt/v2/address"
	"github.com/tochemey/goakt/v2/goaktpb"
	"github.com/tochemey/goakt/v2/internal/lib"
	"github.com/tochemey/goakt/v2/log"
	testkit "github.com/tochemey/goakt/v2/mocks/discovery"
	"github.com/tochemey/goakt/v2/test/data/testpb"
)

// nolint
func TestActorSystem(t *testing.T) {
	t.Run("New instance with Defaults", func(t *testing.T) {
		actorSystem, err := NewActorSystem("testSys", WithLogger(log.DiscardLogger))
		require.NoError(t, err)
		require.NotNil(t, actorSystem)
		var iface any = actorSystem
		_, ok := iface.(ActorSystem)
		assert.True(t, ok)
		assert.Equal(t, "testSys", actorSystem.Name())
		assert.Empty(t, actorSystem.Actors())
		assert.NotNil(t, actorSystem.Logger())
	})
	t.Run("New instance with Missing Name", func(t *testing.T) {
		sys, err := NewActorSystem("")
		assert.Error(t, err)
		assert.Nil(t, sys)
		assert.EqualError(t, err, ErrNameRequired.Error())
	})
	t.Run("With invalid actor system Name", func(t *testing.T) {
		sys, err := NewActorSystem("$omeN@me")
		assert.Error(t, err)
		assert.Nil(t, sys)
		assert.EqualError(t, err, ErrInvalidActorSystemName.Error())
	})
	t.Run("With Spawn an actor when not System started", func(t *testing.T) {
		ctx := context.TODO()
		sys, _ := NewActorSystem("testSys", WithLogger(log.DiscardLogger))
		actor := newMockActor()
		actorRef, err := sys.Spawn(ctx, "Test", actor)
		assert.Error(t, err)
		assert.EqualError(t, err, ErrActorSystemNotStarted.Error())
		assert.Nil(t, actorRef)
		assert.Zero(t, sys.Uptime())
	})
	t.Run("With Spawn an actor when started", func(t *testing.T) {
		ctx := context.TODO()
		sys, _ := NewActorSystem("testSys", WithLogger(log.DiscardLogger))

		// start the actor system
		err := sys.Start(ctx)
		assert.NoError(t, err)

		lib.Pause(time.Second)

		actor := newMockActor()
		actorRef, err := sys.Spawn(ctx, "Test", actor)
		assert.NoError(t, err)
		assert.NotNil(t, actorRef)

		assert.NotZero(t, sys.Uptime())

		// stop the actor after some time
		lib.Pause(time.Second)
		err = sys.Stop(ctx)
		assert.NoError(t, err)
	})
	t.Run("With Spawn an actor with invalid actor name", func(t *testing.T) {
		ctx := context.TODO()
		sys, _ := NewActorSystem("testSys", WithLogger(log.DiscardLogger))

		// start the actor system
		err := sys.Start(ctx)
		require.NoError(t, err)

		actor := newMockActor()
		actorRef, err := sys.Spawn(ctx, "$omeN@me", actor)
		require.Error(t, err)
		assert.EqualError(t, err, "must contain only word characters (i.e. [a-zA-Z0-9] plus non-leading '-' or '_')")
		assert.Nil(t, actorRef)

		// stop the actor after some time
		lib.Pause(time.Second)

		t.Cleanup(
			func() {
				err = sys.Stop(ctx)
				assert.NoError(t, err)
			},
		)
	})
	t.Run("With Spawn an actor already exist", func(t *testing.T) {
		ctx := context.TODO()
		sys, _ := NewActorSystem("test", WithLogger(log.DiscardLogger))

		// start the actor system
		err := sys.Start(ctx)
		assert.NoError(t, err)

		actor := newMockActor()
		ref1, err := sys.Spawn(ctx, "Test", actor)
		assert.NoError(t, err)
		assert.NotNil(t, ref1)

		ref2, err := sys.Spawn(ctx, "Test", actor)
		assert.NotNil(t, ref2)
		assert.NoError(t, err)

		// point to the same memory address
		assert.True(t, ref1 == ref2)

		// stop the actor after some time
		lib.Pause(time.Second)

		t.Cleanup(
			func() {
				err = sys.Stop(ctx)
				assert.NoError(t, err)
			},
		)
	})
	t.Run("With RemoteActor/ActorOf with clustering enabled", func(t *testing.T) {
		ctx := context.TODO()
		nodePorts := dynaport.Get(3)
		gossipPort := nodePorts[0]
		clusterPort := nodePorts[1]
		remotingPort := nodePorts[2]

		logger := log.DiscardLogger
		host := "127.0.0.1"

		// define discovered addresses
		addrs := []string{
			net.JoinHostPort(host, strconv.Itoa(gossipPort)),
		}

		// mock the discovery provider
		provider := new(testkit.Provider)
		newActorSystem, err := NewActorSystem(
			"test",
			WithPassivationDisabled(),
			WithLogger(logger),
			WithRemoting(host, int32(remotingPort)),
			WithCluster(
				NewClusterConfig().
					WithKinds(new(mockActor)).
					WithPartitionCount(9).
					WithReplicaCount(1).
					WithPeersPort(clusterPort).
					WithMinimumPeersQuorum(1).
					WithDiscoveryPort(gossipPort).
					WithDiscovery(provider)),
		)
		require.NoError(t, err)

		provider.EXPECT().ID().Return("testDisco")
		provider.EXPECT().Initialize().Return(nil)
		provider.EXPECT().Register().Return(nil)
		provider.EXPECT().Deregister().Return(nil)
		provider.EXPECT().DiscoverPeers().Return(addrs, nil)
		provider.EXPECT().Close().Return(nil)

		// start the actor system
		err = newActorSystem.Start(ctx)
		require.NoError(t, err)

		// wait for the cluster to start
		lib.Pause(time.Second)

		// create an actor
		actorName := uuid.NewString()
		actor := newMockActor()
		actorRef, err := newActorSystem.Spawn(ctx, actorName, actor)
		assert.NoError(t, err)
		assert.NotNil(t, actorRef)

		// wait for a while for replication to take effect
		// otherwise the subsequent test will return actor not found
		lib.Pause(time.Second)

		// get the actor
		addr, _, err := newActorSystem.ActorOf(ctx, actorName)
		require.NoError(t, err)
		require.NotNil(t, addr)

		// use RemoteActor method and compare the results
		remoteAddr, err := newActorSystem.RemoteActor(ctx, actorName)
		require.NoError(t, err)
		require.NotNil(t, remoteAddr)
		require.True(t, proto.Equal(remoteAddr, addr))

		remoting := NewRemoting()
		from := address.NoSender()
		reply, err := remoting.RemoteAsk(ctx, from, addr, new(testpb.TestReply), 20*time.Second)
		require.NoError(t, err)
		require.NotNil(t, reply)

		// get the actor partition
		partition := newActorSystem.GetPartition(actorName)
		assert.GreaterOrEqual(t, partition, 0)

		// assert actor not found
		actorName = "some-actor"
		addr, pid, err := newActorSystem.ActorOf(ctx, actorName)
		require.Error(t, err)
		require.EqualError(t, err, ErrActorNotFound(actorName).Error())
		require.Nil(t, addr)
		require.Nil(t, pid)

		remoteAddr, err = newActorSystem.RemoteActor(ctx, actorName)
		require.Error(t, err)
		require.EqualError(t, err, ErrActorNotFound(actorName).Error())
		require.Nil(t, remoteAddr)

		// stop the actor after some time
		lib.Pause(time.Second)

		remoting.Close()
		t.Cleanup(
			func() {
				err = newActorSystem.Stop(ctx)
				assert.NoError(t, err)
				provider.AssertExpectations(t)
			},
		)
	})
	t.Run("With remoting enabled", func(t *testing.T) {
		ctx := context.TODO()
		remotingPort := dynaport.Get(1)[0]

		logger := log.DiscardLogger
		host := "127.0.0.1"

		newActorSystem, err := NewActorSystem(
			"test",
			WithPassivationDisabled(),
			WithLogger(logger),
			WithRemoting(host, int32(remotingPort)),
		)
		require.NoError(t, err)

		// start the actor system
		err = newActorSystem.Start(ctx)
		require.NoError(t, err)

		// wait for the cluster to fully start
		lib.Pause(time.Second)

		// create an actor
		actorName := uuid.NewString()

		addr, pid, err := newActorSystem.ActorOf(ctx, actorName)
		require.Error(t, err)
		require.EqualError(t, err, ErrMethodCallNotAllowed.Error())
		require.Nil(t, addr)
		require.Nil(t, pid)

		t.Cleanup(
			func() {
				err = newActorSystem.Stop(ctx)
				assert.NoError(t, err)
			},
		)
	})
	t.Run("With ActorOf:remoting not enabled", func(t *testing.T) {
		ctx := context.TODO()
		sys, _ := NewActorSystem("testSys", WithLogger(log.DiscardLogger))

		// start the actor system
		err := sys.Start(ctx)
		assert.NoError(t, err)

		actorName := "actorQA"
		actor := newMockActor()
		actorRef, err := sys.Spawn(ctx, actorName, actor)
		assert.NoError(t, err)
		assert.NotNil(t, actorRef)

		addr, pid, err := sys.ActorOf(ctx, actorName)
		require.NoError(t, err)
		require.NotNil(t, pid)
		require.NotNil(t, addr)

		// stop the actor after some time
		lib.Pause(time.Second)

		t.Cleanup(
			func() {
				err = sys.Stop(ctx)
				assert.NoError(t, err)
			},
		)
	})
	t.Run("With ActorOf: not found", func(t *testing.T) {
		ctx := context.TODO()
		sys, _ := NewActorSystem("testSys", WithLogger(log.DiscardLogger))

		// start the actor system
		err := sys.Start(ctx)
		assert.NoError(t, err)

		actorName := "notFound"
		addr, pid, err := sys.ActorOf(ctx, actorName)
		require.Error(t, err)
		require.EqualError(t, err, ErrActorNotFound(actorName).Error())
		require.Nil(t, pid)
		require.Nil(t, addr)

		// stop the actor after some time
		lib.Pause(time.Second)

		t.Cleanup(
			func() {
				err = sys.Stop(ctx)
				assert.NoError(t, err)
			},
		)
	})
	t.Run("With ActorOf actor system started", func(t *testing.T) {
		ctx := context.TODO()
		remotingPort := dynaport.Get(1)[0]

		logger := log.DiscardLogger
		host := "127.0.0.1"

		newActorSystem, err := NewActorSystem(
			"test",
			WithPassivationDisabled(),
			WithLogger(logger),
			WithRemoting(host, int32(remotingPort)),
		)
		require.NoError(t, err)

		// create an actor
		actorName := uuid.NewString()

		addr, pid, err := newActorSystem.ActorOf(ctx, actorName)
		require.Error(t, err)
		require.EqualError(t, err, ErrActorSystemNotStarted.Error())
		require.Nil(t, addr)
		require.Nil(t, pid)
	})
	t.Run("With ReSpawn", func(t *testing.T) {
		ctx := context.TODO()
		sys, _ := NewActorSystem("testSys", WithLogger(log.DiscardLogger))

		// start the actor system
		err := sys.Start(ctx)
		assert.NoError(t, err)

		// create a deadletter subscriber
		consumer, err := sys.Subscribe()
		require.NoError(t, err)
		require.NotNil(t, consumer)

		actorName := "exchanger"
		actorRef, err := sys.Spawn(ctx, actorName, &exchanger{})
		assert.NoError(t, err)
		assert.NotNil(t, actorRef)

		lib.Pause(500 * time.Millisecond)

		// send a message to the actor
		reply, err := Ask(ctx, actorRef, new(testpb.TestReply), replyTimeout)
		require.NoError(t, err)
		require.NotNil(t, reply)
		expected := new(testpb.Reply)
		require.True(t, proto.Equal(expected, reply))
		require.True(t, actorRef.IsRunning())

		lib.Pause(500 * time.Millisecond)

		// restart the actor
		_, err = sys.ReSpawn(ctx, actorName)
		require.NoError(t, err)

		// wait for the actor to complete start
		// TODO we can add a callback for complete start
		lib.Pause(time.Second)
		require.True(t, actorRef.IsRunning())

		var items []*goaktpb.ActorRestarted
		for message := range consumer.Iterator() {
			payload := message.Payload()
			// only listening to deadletters
			restarted, ok := payload.(*goaktpb.ActorRestarted)
			if ok {
				items = append(items, restarted)
			}
		}

		require.Len(t, items, 1)

		// send a message to the actor
		reply, err = Ask(ctx, actorRef, new(testpb.TestReply), replyTimeout)
		require.NoError(t, err)
		require.NotNil(t, reply)

		t.Cleanup(
			func() {
				err = sys.Stop(ctx)
				assert.NoError(t, err)
			},
		)
	})
	t.Run("With ReSpawn with PreStart failure", func(t *testing.T) {
		ctx := context.TODO()
		sys, _ := NewActorSystem(
			"testSys",
			WithLogger(log.DiscardLogger),
			WithExpireActorAfter(time.Minute),
		)

		// start the actor system
		err := sys.Start(ctx)
		assert.NoError(t, err)

		actorName := "actor"
		actorRef, err := sys.Spawn(ctx, actorName, newRestart())
		assert.NoError(t, err)
		assert.NotNil(t, actorRef)

		require.True(t, actorRef.IsRunning())

		// wait for a while for the system to stop
		lib.Pause(time.Second)
		// restart the actor
		pid, err := sys.ReSpawn(ctx, actorName)
		require.Error(t, err)
		require.Nil(t, pid)

		require.False(t, actorRef.IsRunning())

		t.Cleanup(
			func() {
				err = sys.Stop(ctx)
				assert.NoError(t, err)
			},
		)
	})
	t.Run("With ReSpawn: actor not found", func(t *testing.T) {
		ctx := context.TODO()
		sys, _ := NewActorSystem("testSys", WithLogger(log.DiscardLogger))

		// start the actor system
		err := sys.Start(ctx)
		assert.NoError(t, err)

		actorName := "exchanger"
		actorRef, err := sys.Spawn(ctx, actorName, &exchanger{})
		assert.NoError(t, err)
		assert.NotNil(t, actorRef)

		// send a message to the actor
		reply, err := Ask(ctx, actorRef, new(testpb.TestReply), replyTimeout)
		require.NoError(t, err)
		require.NotNil(t, reply)
		expected := new(testpb.Reply)
		require.True(t, proto.Equal(expected, reply))
		require.True(t, actorRef.IsRunning())
		// stop the actor after some time
		lib.Pause(time.Second)

		err = sys.Kill(ctx, actorName)
		require.NoError(t, err)

		// wait for a while for the system to stop
		lib.Pause(time.Second)
		// restart the actor
		_, err = sys.ReSpawn(ctx, actorName)
		require.Error(t, err)

		t.Cleanup(
			func() {
				err = sys.Stop(ctx)
				assert.NoError(t, err)
			},
		)
	})
	t.Run("With ReSpawn an actor when not System started", func(t *testing.T) {
		ctx := context.TODO()
		sys, _ := NewActorSystem("testSys", WithLogger(log.DiscardLogger))
		_, err := sys.ReSpawn(ctx, "some-actor")
		assert.Error(t, err)
		assert.EqualError(t, err, "actor system has not started yet")
	})
	t.Run("ReSpawn with remoting enabled", func(t *testing.T) {
		ctx := context.TODO()
		remotingPort := dynaport.Get(1)[0]

		logger := log.DiscardLogger
		host := "127.0.0.1"

		newActorSystem, err := NewActorSystem(
			"test",
			WithPassivationDisabled(),
			WithLogger(logger),
			WithRemoting(host, int32(remotingPort)),
		)
		require.NoError(t, err)

		// start the actor system
		err = newActorSystem.Start(ctx)
		require.NoError(t, err)

		actorName := "exchanger"
		actorRef, err := newActorSystem.Spawn(ctx, actorName, &exchanger{})
		assert.NoError(t, err)
		assert.NotNil(t, actorRef)

		// send a message to the actor
		reply, err := Ask(ctx, actorRef, new(testpb.TestReply), replyTimeout)
		require.NoError(t, err)
		require.NotNil(t, reply)
		expected := new(testpb.Reply)
		require.True(t, proto.Equal(expected, reply))
		require.True(t, actorRef.IsRunning())
		// stop the actor after some time
		lib.Pause(time.Second)

		// restart the actor
		_, err = newActorSystem.ReSpawn(ctx, actorName)
		require.NoError(t, err)

		// wait for the actor to complete start
		// TODO we can add a callback for complete start
		lib.Pause(time.Second)
		require.True(t, actorRef.IsRunning())

		t.Cleanup(
			func() {
				err = newActorSystem.Stop(ctx)
				assert.NoError(t, err)
			},
		)
	})
	t.Run("With NumActors", func(t *testing.T) {
		ctx := context.TODO()
		sys, _ := NewActorSystem("testSys", WithLogger(log.DiscardLogger))

		// start the actor system
		err := sys.Start(ctx)
		assert.NoError(t, err)

		actorName := "exchanger"
		actorRef, err := sys.Spawn(ctx, actorName, &exchanger{})
		assert.NoError(t, err)
		assert.NotNil(t, actorRef)

		// wait for the start of the actor to be complete
		lib.Pause(time.Second)

		assert.EqualValues(t, 1, sys.NumActors())

		t.Cleanup(
			func() {
				err = sys.Stop(ctx)
				assert.NoError(t, err)
			},
		)
	})
	t.Run("With remoting enabled: Actor not found", func(t *testing.T) {
		ctx := context.TODO()
		remotingPort := dynaport.Get(1)[0]

		logger := log.DiscardLogger
		host := "127.0.0.1"

		newActorSystem, err := NewActorSystem(
			"test",
			WithPassivationDisabled(),
			WithLogger(logger),
			WithRemoting(host, int32(remotingPort)),
		)
		require.NoError(t, err)

		// start the actor system
		err = newActorSystem.Start(ctx)
		require.NoError(t, err)

		lib.Pause(time.Second)

		remoting := NewRemoting()
		actorName := "some-actor"
		addr, err := remoting.RemoteLookup(ctx, host, remotingPort, actorName)
		require.NoError(t, err)
		require.Nil(t, addr)

		// attempt to send a message will fail
		addr = address.From(
			&goaktpb.Address{
				Host: host,
				Port: int32(remotingPort),
				Name: actorName,
				Id:   "",
			},
		)
		from := address.NoSender()
		reply, err := remoting.RemoteAsk(ctx, from, addr, new(testpb.TestReply), 20*time.Second)
		require.Error(t, err)
		require.Nil(t, reply)

		// stop the actor after some time
		lib.Pause(time.Second)

		remoting.Close()
		t.Cleanup(
			func() {
				err = newActorSystem.Stop(ctx)
				assert.NoError(t, err)
			},
		)
	})
	t.Run("With RemoteActor failure when system not started", func(t *testing.T) {
		ctx := context.TODO()
		remotingPort := dynaport.Get(1)[0]

		logger := log.DiscardLogger
		host := "127.0.0.1"

		newActorSystem, err := NewActorSystem(
			"test",
			WithPassivationDisabled(),
			WithLogger(logger),
			WithRemoting(host, int32(remotingPort)),
		)
		require.NoError(t, err)

		actorName := "some-actor"
		remoteAddr, err := newActorSystem.RemoteActor(ctx, actorName)
		require.Error(t, err)
		require.EqualError(t, err, ErrActorSystemNotStarted.Error())
		require.Nil(t, remoteAddr)
	})
	t.Run("With RemoteActor failure when system not started", func(t *testing.T) {
		ctx := context.TODO()
		remotingPort := dynaport.Get(1)[0]

		logger := log.DiscardLogger
		host := "127.0.0.1"

		newActorSystem, err := NewActorSystem(
			"test",
			WithPassivationDisabled(),
			WithLogger(logger),
			WithRemoting(host, int32(remotingPort)),
		)
		require.NoError(t, err)

		err = newActorSystem.Stop(ctx)
		require.Error(t, err)
		require.EqualError(t, err, ErrActorSystemNotStarted.Error())
	})
	t.Run("With RemoteActor failure when cluster is not enabled", func(t *testing.T) {
		ctx := context.TODO()
		remotingPort := dynaport.Get(1)[0]

		logger := log.DiscardLogger
		host := "127.0.0.1"

		newActorSystem, err := NewActorSystem(
			"test",
			WithPassivationDisabled(),
			WithLogger(logger),
			WithRemoting(host, int32(remotingPort)),
		)
		require.NoError(t, err)

		// start the actor system
		err = newActorSystem.Start(ctx)
		require.NoError(t, err)

		// wait for the system to properly start
		actorName := "some-actor"
		remoteAddr, err := newActorSystem.RemoteActor(ctx, actorName)
		require.Error(t, err)
		require.EqualError(t, err, ErrClusterDisabled.Error())
		require.Nil(t, remoteAddr)

		// stop the actor after some time
		lib.Pause(time.Second)

		t.Cleanup(
			func() {
				err = newActorSystem.Stop(ctx)
				assert.NoError(t, err)
			},
		)
	})
	t.Run("With LocalActor", func(t *testing.T) {
		ctx := context.TODO()
		sys, _ := NewActorSystem("testSys", WithLogger(log.DiscardLogger))

		// start the actor system
		err := sys.Start(ctx)
		assert.NoError(t, err)

		// create an actor
		actorName := "exchanger"
		ref, err := sys.Spawn(ctx, actorName, &exchanger{})
		assert.NoError(t, err)
		require.NotNil(t, ref)

		// locate the actor
		local, err := sys.LocalActor(actorName)
		require.NoError(t, err)
		require.NotNil(t, local)

		require.Equal(t, ref.Address().String(), local.Address().String())

		// stop the actor after some time
		lib.Pause(time.Second)

		t.Cleanup(
			func() {
				err = sys.Stop(ctx)
				assert.NoError(t, err)
			},
		)
	})
	t.Run("With LocalActor: Actor not found", func(t *testing.T) {
		ctx := context.TODO()
		sys, _ := NewActorSystem("testSys", WithLogger(log.DiscardLogger))

		// start the actor system
		err := sys.Start(ctx)
		assert.NoError(t, err)

		// locate the actor
		ref, err := sys.LocalActor("some-name")
		require.Error(t, err)
		require.Nil(t, ref)
		require.EqualError(t, err, ErrActorNotFound("some-name").Error())

		// stop the actor after some time
		lib.Pause(time.Second)

		t.Cleanup(
			func() {
				err = sys.Stop(ctx)
				assert.NoError(t, err)
			},
		)
	})
	t.Run("With LocalActor when system not started", func(t *testing.T) {
		sys, _ := NewActorSystem("testSys", WithLogger(log.DiscardLogger))

		// create an actor
		actorName := "exchanger"

		// locate the actor
		local, err := sys.LocalActor(actorName)
		require.Error(t, err)
		require.EqualError(t, err, ErrActorSystemNotStarted.Error())
		require.Nil(t, local)
	})
	t.Run("With Kill an actor when not System started", func(t *testing.T) {
		ctx := context.TODO()
		sys, _ := NewActorSystem("testSys", WithLogger(log.DiscardLogger))
		err := sys.Kill(ctx, "Test")
		assert.Error(t, err)
		assert.EqualError(t, err, "actor system has not started yet")
	})
	t.Run("With Kill an actor when actor not found", func(t *testing.T) {
		ctx := context.TODO()
		sys, _ := NewActorSystem("testSys", WithLogger(log.DiscardLogger))

		// start the actor system
		err := sys.Start(ctx)
		assert.NoError(t, err)
		err = sys.Kill(ctx, "Test")
		assert.Error(t, err)
		assert.EqualError(t, err, "actor=goakt://testSys@127.0.0.1:0/Test not found")
		t.Cleanup(
			func() {
				err = sys.Stop(ctx)
				assert.NoError(t, err)
			},
		)
	})
	t.Run("With housekeeping", func(t *testing.T) {
		ctx := context.TODO()
		sys, _ := NewActorSystem(
			"housekeeperSys",
			WithLogger(log.DiscardLogger),
			WithExpireActorAfter(passivateAfter),
		)

		// start the actor system
		err := sys.Start(ctx)
		assert.NoError(t, err)

		// wait for the system to properly start
		lib.Pause(time.Second)

		actorName := "HousekeeperActor"
		actorHandler := newMockActor()
		actorRef, err := sys.Spawn(ctx, actorName, actorHandler)
		assert.NoError(t, err)
		require.NotNil(t, actorRef)

		// wait for the actor to properly start
		lib.Pause(time.Second)

		// locate the actor
		ref, err := sys.LocalActor(actorName)
		require.Error(t, err)
		require.Nil(t, ref)
		require.EqualError(t, err, ErrActorNotFound(actorName).Error())

		// stop the actor after some time
		lib.Pause(time.Second)

		t.Cleanup(
			func() {
				err = sys.Stop(ctx)
				assert.NoError(t, err)
			},
		)
	})
	t.Run("With GetPartition returning zero in non cluster env", func(t *testing.T) {
		ctx := context.TODO()
		sys, _ := NewActorSystem(
			"housekeeperSys",
			WithLogger(log.DiscardLogger),
			WithExpireActorAfter(passivateAfter),
		)

		// start the actor system
		err := sys.Start(ctx)
		assert.NoError(t, err)

		// wait for the system to properly start
		lib.Pause(time.Second)

		partition := sys.GetPartition("some-actor")
		assert.Zero(t, partition)

		t.Cleanup(
			func() {
				err = sys.Stop(ctx)
				assert.NoError(t, err)
			},
		)
	})
	t.Run("With actor PostStop error", func(t *testing.T) {
		ctx := context.TODO()
		sys, _ := NewActorSystem("testSys", WithLogger(log.DiscardLogger))

		// start the actor system
		err := sys.Start(ctx)
		assert.NoError(t, err)

		actor := &mockPostStopActor{}
		actorRef, err := sys.Spawn(ctx, "Test", actor)
		assert.NoError(t, err)
		assert.NotNil(t, actorRef)

		// stop the actor after some time
		lib.Pause(time.Second)

		t.Cleanup(
			func() {
				assert.Error(t, sys.Stop(ctx))
			},
		)
	})
	t.Run("With deadletters subscription ", func(t *testing.T) {
		ctx := context.TODO()
		sys, _ := NewActorSystem("testSys", WithLogger(log.DiscardLogger))

		// start the actor system
		err := sys.Start(ctx)
		assert.NoError(t, err)

		// wait for complete start
		lib.Pause(time.Second)

		// create a deadletter subscriber
		consumer, err := sys.Subscribe()
		require.NoError(t, err)
		require.NotNil(t, consumer)

		// create the black hole actor
		actor := &mockUnhandledMessageActor{}
		actorRef, err := sys.Spawn(ctx, "unhandledQA", actor)
		assert.NoError(t, err)
		assert.NotNil(t, actorRef)

		// wait a while
		lib.Pause(time.Second)

		// every message sent to the actor will result in deadletters
		for i := 0; i < 5; i++ {
			require.NoError(t, Tell(ctx, actorRef, new(testpb.TestSend)))
		}

		lib.Pause(time.Second)

		var items []*goaktpb.Deadletter
		for message := range consumer.Iterator() {
			payload := message.Payload()
			// only listening to deadletters
			deadletter, ok := payload.(*goaktpb.Deadletter)
			if ok {
				items = append(items, deadletter)
			}
		}

		require.Len(t, items, 5)

		// unsubscribe the consumer
		err = sys.Unsubscribe(consumer)
		require.NoError(t, err)

		t.Cleanup(
			func() {
				err = sys.Stop(ctx)
				assert.NoError(t, err)
			},
		)
	})
	t.Run("With deadletters subscription when not started", func(t *testing.T) {
		sys, _ := NewActorSystem("testSys", WithLogger(log.DiscardLogger))

		// create a deadletter subscriber
		consumer, err := sys.Subscribe()
		require.Error(t, err)
		require.Nil(t, consumer)
	})
	t.Run("With deadletters unsubscription when not started", func(t *testing.T) {
		ctx := context.TODO()
		sys, _ := NewActorSystem("testSys", WithLogger(log.DiscardLogger))

		// start the actor system
		err := sys.Start(ctx)
		assert.NoError(t, err)

		consumer, err := sys.Subscribe()
		require.NoError(t, err)
		require.NotNil(t, consumer)

		// stop the actor system
		assert.NoError(t, sys.Stop(ctx))

		lib.Pause(time.Second)

		// create a deadletter subscriber
		err = sys.Unsubscribe(consumer)
		require.Error(t, err)
	})
	t.Run("With Passivation with clustering enabled", func(t *testing.T) {
		ctx := context.TODO()
		nodePorts := dynaport.Get(3)
		gossipPort := nodePorts[0]
		clusterPort := nodePorts[1]
		remotingPort := nodePorts[2]

		logger := log.DiscardLogger
		host := "127.0.0.1"

		// define discovered addresses
		addrs := []string{
			net.JoinHostPort(host, strconv.Itoa(gossipPort)),
		}

		// mock the discovery provider
		provider := new(testkit.Provider)
		newActorSystem, err := NewActorSystem(
			"test",
			WithExpireActorAfter(passivateAfter),
			WithLogger(logger),
			WithRemoting(host, int32(remotingPort)),
			WithCluster(
				NewClusterConfig().
					WithKinds(new(mockActor)).
					WithPartitionCount(9).
					WithReplicaCount(1).
					WithPeersPort(clusterPort).
					WithMinimumPeersQuorum(1).
					WithDiscoveryPort(gossipPort).
					WithDiscovery(provider)),
		)
		require.NoError(t, err)

		provider.EXPECT().ID().Return("testDisco")
		provider.EXPECT().Initialize().Return(nil)
		provider.EXPECT().Register().Return(nil)
		provider.EXPECT().Deregister().Return(nil)
		provider.EXPECT().DiscoverPeers().Return(addrs, nil)
		provider.EXPECT().Close().Return(nil)

		// start the actor system
		err = newActorSystem.Start(ctx)
		require.NoError(t, err)

		// wait for the cluster to start
		lib.Pause(time.Second)

		// create an actor
		actorName := uuid.NewString()
		actor := newMockActor()
		actorRef, err := newActorSystem.Spawn(ctx, actorName, actor)
		assert.NoError(t, err)
		assert.NotNil(t, actorRef)

		// wait for a while for replication to take effect
		// otherwise the subsequent test will return actor not found
		lib.Pause(time.Second)

		// get the actor
		addr, pid, err := newActorSystem.ActorOf(ctx, actorName)
		require.Error(t, err)
		require.EqualError(t, err, ErrActorNotFound(actorName).Error())
		require.Nil(t, addr)
		require.Nil(t, pid)

		// use RemoteActor method and compare the results
		remoteAddr, err := newActorSystem.RemoteActor(ctx, actorName)
		require.Error(t, err)
		require.EqualError(t, err, ErrActorNotFound(actorName).Error())
		require.Nil(t, remoteAddr)

		// stop the actor after some time
		lib.Pause(time.Second)

		t.Cleanup(
			func() {
				err = newActorSystem.Stop(ctx)
				assert.NoError(t, err)
				provider.AssertExpectations(t)
			},
		)
	})
	t.Run("With cluster events subscription", func(t *testing.T) {
		// create a context
		ctx := context.TODO()
		// start the NATS server
		srv := startNatsServer(t)

		// create and start system cluster
		cl1, sd1 := startClusterSystem(t, srv.Addr().String())
		peerAddress1 := cl1.PeerAddress()
		require.NotEmpty(t, peerAddress1)

		// create a subscriber to node 1
		subscriber1, err := cl1.Subscribe()
		require.NoError(t, err)
		require.NotNil(t, subscriber1)

		// create and start system cluster
		cl2, sd2 := startClusterSystem(t, srv.Addr().String())
		peerAddress2 := cl2.PeerAddress()
		require.NotEmpty(t, peerAddress2)

		// create a subscriber to node 2
		subscriber2, err := cl2.Subscribe()
		require.NoError(t, err)
		require.NotNil(t, subscriber2)

		// wait for some time
		lib.Pause(time.Second)

		// capture the joins
		var joins []*goaktpb.NodeJoined
		for event := range subscriber1.Iterator() {
			// get the event payload
			payload := event.Payload()
			// only listening to cluster event
			nodeJoined, ok := payload.(*goaktpb.NodeJoined)
			require.True(t, ok)
			joins = append(joins, nodeJoined)
		}

		// assert the joins list
		require.NotEmpty(t, joins)
		require.Len(t, joins, 1)
		require.Equal(t, peerAddress2, joins[0].GetAddress())

		// wait for some time
		lib.Pause(time.Second)

		// stop the node
		require.NoError(t, cl1.Unsubscribe(subscriber1))
		assert.NoError(t, cl1.Stop(ctx))
		assert.NoError(t, sd1.Close())

		// wait for some time
		lib.Pause(time.Second)

		var lefts []*goaktpb.NodeLeft
		for event := range subscriber2.Iterator() {
			payload := event.Payload()

			// only listening to cluster event
			nodeLeft, ok := payload.(*goaktpb.NodeLeft)
			require.True(t, ok)
			lefts = append(lefts, nodeLeft)
		}

		require.NotEmpty(t, lefts)
		require.Len(t, lefts, 1)
		require.Equal(t, peerAddress1, lefts[0].GetAddress())

		require.NoError(t, cl2.Unsubscribe(subscriber2))

		t.Cleanup(
			func() {
				assert.NoError(t, cl2.Stop(ctx))
				// stop the discovery engines
				assert.NoError(t, sd2.Close())
				// shutdown the nats server gracefully
				srv.Shutdown()
			},
		)
	})
	t.Run("With PeerAddress empty when cluster not enabled", func(t *testing.T) {
		ctx := context.TODO()
		sys, _ := NewActorSystem("testSys", WithLogger(log.DiscardLogger))

		// start the actor system
		err := sys.Start(ctx)
		assert.NoError(t, err)
		require.Empty(t, sys.PeerAddress())

		require.NoError(t, sys.Stop(ctx))
	})
	t.Run("With SpawnNamedFromFunc when actor already exist", func(t *testing.T) {
		ctx := context.TODO()
		ports := dynaport.Get(1)

		logger := log.DiscardLogger
		host := "127.0.0.1"

		newActorSystem, err := NewActorSystem(
			"test",
			WithPassivationDisabled(),
			WithLogger(logger),
			WithJanitorInterval(time.Minute),
			WithRemoting(host, int32(ports[0])))

		require.NoError(t, err)

		// start the actor system
		err = newActorSystem.Start(ctx)
		require.NoError(t, err)

		receiveFn := func(_ context.Context, message proto.Message) error {
			expected := &testpb.Reply{Content: "test spawn from func"}
			assert.True(t, proto.Equal(expected, message))
			return nil
		}

		actorName := "name"
		actorRef, err := newActorSystem.SpawnNamedFromFunc(ctx, actorName, receiveFn)
		assert.NoError(t, err)
		assert.NotNil(t, actorRef)

		// stop the actor after some time
		lib.Pause(time.Second)

		// send a message to the actor
		require.NoError(t, Tell(ctx, actorRef, &testpb.Reply{Content: "test spawn from func"}))

		newInstance, err := newActorSystem.SpawnNamedFromFunc(ctx, actorName, receiveFn)
		require.NoError(t, err)
		require.NotNil(t, newInstance)
		require.True(t, newInstance.Equals(actorRef))

		t.Cleanup(
			func() {
				err = newActorSystem.Stop(ctx)
				assert.NoError(t, err)
			},
		)
	})
	t.Run("With SpawnFromFunc (cluster/remote enabled)", func(t *testing.T) {
		ctx := context.TODO()
		nodePorts := dynaport.Get(3)
		gossipPort := nodePorts[0]
		clusterPort := nodePorts[1]
		remotingPort := nodePorts[2]

		logger := log.DiscardLogger
		host := "127.0.0.1"

		// define discovered addresses
		addrs := []string{
			net.JoinHostPort(host, strconv.Itoa(gossipPort)),
		}

		// mock the discovery provider
		provider := new(testkit.Provider)
		newActorSystem, err := NewActorSystem(
			"test",
			WithPassivationDisabled(),
			WithLogger(logger),
			WithRemoting(host, int32(remotingPort)),
			WithCluster(
				NewClusterConfig().
					WithKinds(new(mockActor)).
					WithPartitionCount(9).
					WithReplicaCount(1).
					WithPeersPort(clusterPort).
					WithMinimumPeersQuorum(1).
					WithDiscoveryPort(gossipPort).
					WithDiscovery(provider)),
		)
		require.NoError(t, err)

		provider.EXPECT().ID().Return("testDisco")
		provider.EXPECT().Initialize().Return(nil)
		provider.EXPECT().Register().Return(nil)
		provider.EXPECT().Deregister().Return(nil)
		provider.EXPECT().DiscoverPeers().Return(addrs, nil)
		provider.EXPECT().Close().Return(nil)

		// start the actor system
		err = newActorSystem.Start(ctx)
		require.NoError(t, err)

		receiveFn := func(_ context.Context, message proto.Message) error {
			expected := &testpb.Reply{Content: "test spawn from func"}
			assert.True(t, proto.Equal(expected, message))
			return nil
		}

		actorRef, err := newActorSystem.SpawnFromFunc(ctx, receiveFn)
		assert.NoError(t, err)
		assert.NotNil(t, actorRef)

		// stop the actor after some time
		lib.Pause(time.Second)

		// send a message to the actor
		require.NoError(t, Tell(ctx, actorRef, &testpb.Reply{Content: "test spawn from func"}))

		t.Cleanup(
			func() {
				err = newActorSystem.Stop(ctx)
				assert.NoError(t, err)
				provider.AssertExpectations(t)
			},
		)
	})
	t.Run("With SpawnFromFunc with PreStart error", func(t *testing.T) {
		ctx := context.TODO()
		sys, _ := NewActorSystem("testSys", WithLogger(log.DiscardLogger))

		// start the actor system
		err := sys.Start(ctx)
		assert.NoError(t, err)

		receiveFn := func(_ context.Context, message proto.Message) error {
			expected := &testpb.Reply{Content: "test spawn from func"}
			assert.True(t, proto.Equal(expected, message))
			return nil
		}

		preStart := func(ctx context.Context) error {
			return errors.New("failed")
		}

		actorRef, err := sys.SpawnFromFunc(ctx, receiveFn, WithPreStart(preStart))
		assert.Error(t, err)
		assert.Nil(t, actorRef)

		t.Cleanup(
			func() {
				err = sys.Stop(ctx)
				assert.NoError(t, err)
			},
		)
	})
	t.Run("With SpawnFromFunc with PreStop error", func(t *testing.T) {
		ctx := context.TODO()
		sys, _ := NewActorSystem("testSys", WithLogger(log.DiscardLogger))

		// start the actor system
		err := sys.Start(ctx)
		assert.NoError(t, err)

		receiveFn := func(ctx context.Context, message proto.Message) error {
			expected := &testpb.Reply{Content: "test spawn from func"}
			assert.True(t, proto.Equal(expected, message))
			return nil
		}

		postStop := func(ctx context.Context) error {
			return errors.New("failed")
		}

		actorRef, err := sys.SpawnFromFunc(ctx, receiveFn, WithPostStop(postStop))
		assert.NoError(t, err)
		assert.NotNil(t, actorRef)

		// stop the actor after some time
		lib.Pause(time.Second)

		// send a message to the actor
		require.NoError(t, Tell(ctx, actorRef, &testpb.Reply{Content: "test spawn from func"}))

		t.Cleanup(
			func() {
				assert.Error(t, sys.Stop(ctx))
			},
		)
	})
	t.Run("With SpawnFromFunc with actorSystem not started", func(t *testing.T) {
		ctx := context.TODO()
		sys, _ := NewActorSystem("testSys", WithLogger(log.DiscardLogger))

		receiveFn := func(ctx context.Context, message proto.Message) error {
			expected := &testpb.Reply{Content: "test spawn from func"}
			assert.True(t, proto.Equal(expected, message))
			return nil
		}

		preStart := func(ctx context.Context) error {
			return errors.New("failed")
		}

		actorRef, err := sys.SpawnFromFunc(ctx, receiveFn, WithPreStart(preStart))
		assert.Error(t, err)
		assert.EqualError(t, err, ErrActorSystemNotStarted.Error())
		assert.Nil(t, actorRef)
	})
	t.Run("With happy path Register", func(t *testing.T) {
		ctx := context.TODO()
		logger := log.DiscardLogger

		// create the actor system
		sys, err := NewActorSystem(
			"test",
			WithLogger(logger),
			WithPassivationDisabled(),
		)
		// assert there are no error
		require.NoError(t, err)

		// start the actor system
		err = sys.Start(ctx)
		assert.NoError(t, err)

		// register the actor
		err = sys.Register(ctx, &exchanger{})
		require.NoError(t, err)

		t.Cleanup(
			func() {
				err = sys.Stop(ctx)
				assert.NoError(t, err)
			},
		)
	})
	t.Run("With Register when actor system not started", func(t *testing.T) {
		ctx := context.TODO()
		logger := log.DiscardLogger

		// create the actor system
		sys, err := NewActorSystem(
			"test",
			WithLogger(logger),
			WithPassivationDisabled(),
		)
		// assert there are no error
		require.NoError(t, err)

		// register the actor
		err = sys.Register(ctx, &exchanger{})
		require.Error(t, err)
		assert.EqualError(t, err, ErrActorSystemNotStarted.Error())

		t.Cleanup(
			func() {
				err = sys.Stop(ctx)
				assert.Error(t, err)
			},
		)
	})
	t.Run("With happy path Deregister", func(t *testing.T) {
		ctx := context.TODO()
		logger := log.DiscardLogger

		// create the actor system
		sys, err := NewActorSystem(
			"test",
			WithLogger(logger),
			WithPassivationDisabled(),
		)
		// assert there are no error
		require.NoError(t, err)

		// start the actor system
		err = sys.Start(ctx)
		assert.NoError(t, err)

		// register the actor
		err = sys.Register(ctx, &exchanger{})
		require.NoError(t, err)

		err = sys.Deregister(ctx, &exchanger{})
		require.NoError(t, err)

		t.Cleanup(
			func() {
				err = sys.Stop(ctx)
				assert.NoError(t, err)
			},
		)
	})
	t.Run("With Deregister when actor system not started", func(t *testing.T) {
		ctx := context.TODO()
		logger := log.DiscardLogger

		// create the actor system
		sys, err := NewActorSystem(
			"test",
			WithLogger(logger),
			WithPassivationDisabled(),
		)
		// assert there are no error
		require.NoError(t, err)

		err = sys.Deregister(ctx, &exchanger{})
		require.Error(t, err)
		assert.EqualError(t, err, ErrActorSystemNotStarted.Error())

		t.Cleanup(
			func() {
				err = sys.Stop(ctx)
				assert.Error(t, err)
			},
		)
	})
	t.Run("With RemoteSpawn with clustering enabled", func(t *testing.T) {
		ctx := context.TODO()
		nodePorts := dynaport.Get(3)
		gossipPort := nodePorts[0]
		clusterPort := nodePorts[1]
		remotingPort := nodePorts[2]

		logger := log.DiscardLogger
		host := "127.0.0.1"

		// define discovered addresses
		addrs := []string{
			net.JoinHostPort(host, strconv.Itoa(gossipPort)),
		}

		// mock the discovery provider
		provider := new(testkit.Provider)
		newActorSystem, err := NewActorSystem(
			"test",
			WithPassivationDisabled(),
			WithLogger(logger),
			WithRemoting(host, int32(remotingPort)),
			WithCluster(
				NewClusterConfig().
					WithKinds(new(exchanger)).
					WithPartitionCount(9).
					WithReplicaCount(1).
					WithPeersPort(clusterPort).
					WithMinimumPeersQuorum(1).
					WithDiscoveryPort(gossipPort).
					WithDiscovery(provider)),
		)
		require.NoError(t, err)

		provider.EXPECT().ID().Return("testDisco")
		provider.EXPECT().Initialize().Return(nil)
		provider.EXPECT().Register().Return(nil)
		provider.EXPECT().Deregister().Return(nil)
		provider.EXPECT().DiscoverPeers().Return(addrs, nil)
		provider.EXPECT().Close().Return(nil)

		// start the actor system
		err = newActorSystem.Start(ctx)
		require.NoError(t, err)

		// wait for the cluster to start
		lib.Pause(time.Second)

		remoting := NewRemoting()
		// create an actor
		actorName := "actorID"
		// fetching the address of the that actor should return nil address
		addr, err := remoting.RemoteLookup(ctx, host, remotingPort, actorName)
		require.NoError(t, err)
		require.Nil(t, addr)

		// spawn the remote actor
		err = remoting.RemoteSpawn(ctx, host, remotingPort, actorName, "actors.exchanger")
		require.NoError(t, err)

		// re-fetching the address of the actor should return not nil address after start
		addr, err = remoting.RemoteLookup(ctx, host, remotingPort, actorName)
		require.NoError(t, err)
		require.NotNil(t, addr)

		// send the message to exchanger actor one using remote messaging
		from := address.NoSender()
		reply, err := remoting.RemoteAsk(ctx, from, addr, new(testpb.TestReply), 20*time.Second)

		require.NoError(t, err)
		require.NotNil(t, reply)
		require.True(t, reply.MessageIs(new(testpb.Reply)))

		actual := new(testpb.Reply)
		err = reply.UnmarshalTo(actual)
		require.NoError(t, err)

		expected := new(testpb.Reply)
		assert.True(t, proto.Equal(expected, actual))

		t.Cleanup(
			func() {
				err = newActorSystem.Stop(ctx)
				assert.NoError(t, err)
			},
		)
	})
	t.Run("With Spawn with custom mailbox", func(t *testing.T) {
		ctx := context.TODO()
		actorSystem, _ := NewActorSystem("testSys", WithLogger(log.DiscardLogger))

		// start the actor system
		err := actorSystem.Start(ctx)
		assert.NoError(t, err)

		// wait for complete start
		lib.Pause(time.Second)

		// create the black hole actor
		actor := newMockActor()
		pid, err := actorSystem.Spawn(ctx, "test", actor, WithMailbox(NewBoundedMailbox(10)))
		assert.NoError(t, err)
		assert.NotNil(t, pid)

		// wait a while
		lib.Pause(time.Second)
		assert.EqualValues(t, 1, pid.ProcessedCount())
		require.True(t, pid.IsRunning())

		// every message sent to the actor will result in deadletters
		counter := 0
		for i := 1; i <= 5; i++ {
			require.NoError(t, Tell(ctx, pid, new(testpb.TestSend)))
			counter = counter + 1
		}

		lib.Pause(time.Second)

		assert.EqualValues(t, counter, pid.ProcessedCount()-1)
		require.NoError(t, err)

		t.Cleanup(
			func() {
				err = actorSystem.Stop(ctx)
				assert.NoError(t, err)
			},
		)
	})
	t.Run("With Spawn an actor already exist in cluster mode", func(t *testing.T) {
		// create a context
		ctx := context.TODO()
		// start the NATS server
		srv := startNatsServer(t)

		// create and start system cluster
		node1, sd1 := startClusterSystem(t, srv.Addr().String())
		peerAddress1 := node1.PeerAddress()
		require.NotEmpty(t, peerAddress1)

		// create and start system cluster
		node2, sd2 := startClusterSystem(t, srv.Addr().String())
		peerAddress2 := node2.PeerAddress()
		require.NotEmpty(t, peerAddress2)

		lib.Pause(time.Second)

		// create an actor on node1
		actor := newMockActor()
		actorName := "actorID"
		_, err := node1.Spawn(ctx, actorName, actor)
		require.NoError(t, err)

		lib.Pause(200 * time.Millisecond)

		_, err = node2.Spawn(ctx, actorName, actor)
		require.Error(t, err)
		require.Equal(t, ErrActorAlreadyExists(actorName).Error(), err.Error())

		// free resource
		require.NoError(t, node2.Stop(ctx))
		assert.NoError(t, node1.Stop(ctx))
		assert.NoError(t, sd2.Close())
		assert.NoError(t, sd1.Close())
		// shutdown the nats server gracefully
		srv.Shutdown()
	})
	t.Run("With CoordinatedShutdown failure", func(t *testing.T) {
		ctx := context.TODO()
		shutdownHook := func(context.Context) error { return errors.New("shutdown failure") }

		sys, _ := NewActorSystem("testSys",
			WithCoordinatedShutdown(shutdownHook),
			WithLogger(log.DiscardLogger))

		// start the actor system
		err := sys.Start(ctx)
		assert.NoError(t, err)

		lib.Pause(time.Second)

		actor := newMockActor()
		actorRef, err := sys.Spawn(ctx, "Test", actor)
		assert.NoError(t, err)
		assert.NotNil(t, actorRef)

		assert.NotZero(t, sys.Uptime())

		// stop the actor after some time
		lib.Pause(time.Second)
		err = sys.Stop(ctx)
		assert.Error(t, err)
	})
<<<<<<< HEAD
=======
	t.Run("With CoordinatedShutdown", func(t *testing.T) {
		ctx := context.TODO()
		counter := atomic.NewInt32(0)
		shutdownHook := func(context.Context) error {
			counter.Add(1)
			return nil
		}

		sys, _ := NewActorSystem("testSys",
			WithCoordinatedShutdown(shutdownHook, shutdownHook),
			WithLogger(log.DiscardLogger))

		// start the actor system
		err := sys.Start(ctx)
		assert.NoError(t, err)

		lib.Pause(time.Second)

		actor := newMockActor()
		actorRef, err := sys.Spawn(ctx, "Test", actor)
		assert.NoError(t, err)
		assert.NotNil(t, actorRef)

		assert.NotZero(t, sys.Uptime())

		// stop the actor after some time
		lib.Pause(time.Second)
		err = sys.Stop(ctx)
		require.NoError(t, err)

		lib.Pause(time.Second)

		assert.Zero(t, sys.Uptime())
		require.EqualValues(t, 2, counter.Load())
	})
>>>>>>> 0822a6b1
}<|MERGE_RESOLUTION|>--- conflicted
+++ resolved
@@ -1664,8 +1664,6 @@
 		err = sys.Stop(ctx)
 		assert.Error(t, err)
 	})
-<<<<<<< HEAD
-=======
 	t.Run("With CoordinatedShutdown", func(t *testing.T) {
 		ctx := context.TODO()
 		counter := atomic.NewInt32(0)
@@ -1701,5 +1699,4 @@
 		assert.Zero(t, sys.Uptime())
 		require.EqualValues(t, 2, counter.Load())
 	})
->>>>>>> 0822a6b1
 }