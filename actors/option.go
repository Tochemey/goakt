/*
 * MIT License
 *
 * Copyright (c) 2022-2024  Arsene Tochemey Gandote
 *
 * Permission is hereby granted, free of charge, to any person obtaining a copy
 * of this software and associated documentation files (the "Software"), to deal
 * in the Software without restriction, including without limitation the rights
 * to use, copy, modify, merge, publish, distribute, sublicense, and/or sell
 * copies of the Software, and to permit persons to whom the Software is
 * furnished to do so, subject to the following conditions:
 *
 * The above copyright notice and this permission notice shall be included in all
 * copies or substantial portions of the Software.
 *
 * THE SOFTWARE IS PROVIDED "AS IS", WITHOUT WARRANTY OF ANY KIND, EXPRESS OR
 * IMPLIED, INCLUDING BUT NOT LIMITED TO THE WARRANTIES OF MERCHANTABILITY,
 * FITNESS FOR A PARTICULAR PURPOSE AND NONINFRINGEMENT. IN NO EVENT SHALL THE
 * AUTHORS OR COPYRIGHT HOLDERS BE LIABLE FOR ANY CLAIM, DAMAGES OR OTHER
 * LIABILITY, WHETHER IN AN ACTION OF CONTRACT, TORT OR OTHERWISE, ARISING FROM,
 * OUT OF OR IN CONNECTION WITH THE SOFTWARE OR THE USE OR OTHER DEALINGS IN THE
 * SOFTWARE.
 */

package actors

import (
	"context"
	"time"

	"github.com/tochemey/goakt/v2/hash"
	"github.com/tochemey/goakt/v2/log"
)

// ShutdownHook defines the shutdown hook to be executed alongside the
// termination of the actor system
type ShutdownHook func(ctx context.Context) error

// Option is the interface that applies a configuration option.
type Option interface {
	// Apply sets the Option value of a config.
	Apply(sys *actorSystem)
}

// enforce compilation error
var _ Option = OptionFunc(nil)

// OptionFunc implements the Option interface.
type OptionFunc func(*actorSystem)

func (f OptionFunc) Apply(c *actorSystem) {
	f(c)
}

// WithExpireActorAfter sets the actor expiry duration.
// After such duration an idle actor will be expired and removed from the actor system
func WithExpireActorAfter(duration time.Duration) Option {
	return OptionFunc(
		func(a *actorSystem) {
			a.expireActorAfter = duration
		},
	)
}

// WithLogger sets the actor system custom log
func WithLogger(logger log.Logger) Option {
	return OptionFunc(
		func(a *actorSystem) {
			a.logger = logger
		},
	)
}

// WithActorInitMaxRetries sets the number of times to retry an actor init process
func WithActorInitMaxRetries(value int) Option {
	return OptionFunc(
		func(a *actorSystem) {
			a.actorInitMaxRetries = value
		},
	)
}

// WithPassivationDisabled disable the passivation mode
func WithPassivationDisabled() Option {
	return OptionFunc(
		func(a *actorSystem) {
			a.expireActorAfter = -1
		},
	)
}

// WithRemoting enables remoting on the actor system
func WithRemoting(host string, port int32) Option {
	return OptionFunc(
		func(a *actorSystem) {
			a.remotingEnabled.Store(true)
			a.port = port
			a.host = host
		},
	)
}

// WithCluster enables the cluster mode
func WithCluster(config *ClusterConfig) Option {
	return OptionFunc(
		func(a *actorSystem) {
			a.clusterEnabled.Store(true)
			a.clusterConfig = config
		},
	)
}

// WithShutdownTimeout sets the shutdown timeout
// The timeout needs to be considerable reasonable based upon the total number of actors
// the system will probably needs. The graceful timeout is shared amongst all actors and children
// actors created in the system to graceful shutdown via a cancellation context.
func WithShutdownTimeout(timeout time.Duration) Option {
	return OptionFunc(
		func(a *actorSystem) {
			a.shutdownTimeout = timeout
		},
	)
}

// WithStash sets the stash buffer size
func WithStash() Option {
	return OptionFunc(
		func(a *actorSystem) {
			a.stashEnabled = true
		},
	)
}

// WithPartitionHasher sets the partition hasher.
func WithPartitionHasher(hasher hash.Hasher) Option {
	return OptionFunc(
		func(a *actorSystem) {
			a.partitionHasher = hasher
		},
	)
}

// WithActorInitTimeout sets how long in seconds an actor start timeout
func WithActorInitTimeout(timeout time.Duration) Option {
	return OptionFunc(
		func(a *actorSystem) {
			a.actorInitTimeout = timeout
		},
	)
}

// WithPeerStateLoopInterval sets the peer state loop interval
func WithPeerStateLoopInterval(interval time.Duration) Option {
	return OptionFunc(
		func(system *actorSystem) {
			system.peersStateLoopInterval = interval
		},
	)
}

// WithJanitorInterval sets the janitor interval
func WithJanitorInterval(interval time.Duration) Option {
	return OptionFunc(
		func(system *actorSystem) {
			system.janitorInterval = interval
		},
	)
}

// WithCoordinatedShutdown registers internal and user-defined tasks to be executed during the shutdown process.
// The defined tasks will be executed in the same order of insertion.
<<<<<<< HEAD
// Any failure will halt the shutdown process when one directly call the Stop method
// of the actor system. On the other hand their failure will not halt any system triggered shutdown.
=======
// Any failure will halt the shutdown process.
>>>>>>> 0822a6b1
func WithCoordinatedShutdown(hooks ...ShutdownHook) Option {
	return OptionFunc(func(system *actorSystem) {
		system.shutdownHooks = append(system.shutdownHooks, hooks...)
	})
}<|MERGE_RESOLUTION|>--- conflicted
+++ resolved
@@ -169,12 +169,7 @@
 
 // WithCoordinatedShutdown registers internal and user-defined tasks to be executed during the shutdown process.
 // The defined tasks will be executed in the same order of insertion.
-<<<<<<< HEAD
-// Any failure will halt the shutdown process when one directly call the Stop method
-// of the actor system. On the other hand their failure will not halt any system triggered shutdown.
-=======
 // Any failure will halt the shutdown process.
->>>>>>> 0822a6b1
 func WithCoordinatedShutdown(hooks ...ShutdownHook) Option {
 	return OptionFunc(func(system *actorSystem) {
 		system.shutdownHooks = append(system.shutdownHooks, hooks...)
