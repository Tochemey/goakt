--- conflicted
+++ resolved
@@ -1,22 +1,11 @@
 package actors
 
 import (
-	"bytes"
 	"context"
-	"encoding/gob"
 	"fmt"
-<<<<<<< HEAD
-	"net"
-	"reflect"
-	"strconv"
-	"sync"
-	"time"
-=======
->>>>>>> bff7c6a4
 
 	cmp "github.com/orcaman/concurrent-map/v2"
 	"github.com/pkg/errors"
-	"github.com/tochemey/goakt/cluster"
 	"github.com/tochemey/goakt/log"
 	pb "github.com/tochemey/goakt/pb/goakt/v1"
 	"github.com/tochemey/goakt/pkg/eventbus"
@@ -83,27 +72,16 @@
 	// specifies the port
 	port int
 	// actor system configuration
-<<<<<<< HEAD
-	setting *Setting
-	// states whether the actor system has started or not
-	hasStarted *atomic.Bool
-=======
 	config *Config
 	// states whether the actor system has started or not
 	hasStarted *atomic.Bool
 
->>>>>>> bff7c6a4
 	// TODO: remove this. May not be needed
 	eventBus eventbus.EventBus
 	// observability settings
 	telemetry *telemetry.Telemetry
-<<<<<<< HEAD
-	// cluster node
-	clusterNode *cluster.Node
-=======
 	// specifies the remoting service
 	remotingService grpc.Server
->>>>>>> bff7c6a4
 }
 
 // enforce compilation error when all methods of the ActorSystem interface are not implemented
@@ -111,52 +89,14 @@
 var _ ActorSystem = (*actorSystem)(nil)
 
 // NewActorSystem creates an instance of ActorSystem
-func NewActorSystem(setting *Setting) (ActorSystem, error) {
+func NewActorSystem(config *Config) (ActorSystem, error) {
 	// make sure the configuration is set
-	if setting == nil {
+	if config == nil {
 		return nil, ErrMissingConfig
-	}
-
-	var (
-		//  variable holding an instance of the cluster node
-		node *cluster.Node
-		// variable holding an instance of an error
-		err error
-	)
-	// create the cluster node when the cluster config is set
-	if setting.clusterEnabled {
-		// first parse the host and port
-		bindHost, port, _ := net.SplitHostPort(setting.NodeHostAndPort())
-		bindPort, _ := strconv.Atoi(port)
-		// create the cluster node
-		node, err = cluster.NewNode(&cluster.NodeConfig{
-			ID:           setting.Name(),
-			BindHost:     bindHost,
-			BindPort:     bindPort,
-			LeaveTimeout: 5 * time.Second,
-			Logger:       setting.Logger(),
-			Peers:        setting.Peers(),
-		})
-		// handle the error
-		if err != nil {
-			return nil, err
-		}
 	}
 
 	// the function only gets called one
 	once.Do(func() {
-<<<<<<< HEAD
-		cache = &actorSystem{
-			name:        setting.Name(),
-			nodeAddr:    setting.NodeHostAndPort(),
-			actors:      cmp.New[PID](),
-			logger:      setting.Logger(),
-			setting:     setting,
-			hasStarted:  atomic.NewBool(false),
-			eventBus:    eventbus.New(),
-			telemetry:   setting.telemetry,
-			clusterNode: node,
-=======
 		system = &actorSystem{
 			name:            config.Name(),
 			nodeAddr:        config.NodeHostAndPort(),
@@ -169,7 +109,6 @@
 			eventBus:        eventbus.New(),
 			telemetry:       config.telemetry,
 			remotingService: nil,
->>>>>>> bff7c6a4
 		}
 		// set host and port
 		host, port := config.HostAndPort()
@@ -177,11 +116,7 @@
 		system.port = port
 	})
 
-<<<<<<< HEAD
-	return cache, err
-=======
 	return system, nil
->>>>>>> bff7c6a4
 }
 
 // EventBus returns the actor system event streams
@@ -217,41 +152,6 @@
 	}
 
 	// create an instance of the actor ref
-<<<<<<< HEAD
-	pid = newPID(ctx, actor,
-		withInitMaxRetries(a.setting.ActorInitMaxRetries()),
-		withPassivationAfter(a.setting.ExpireActorAfter()),
-		withSendReplyTimeout(a.setting.ReplyTimeout()),
-		withCustomLogger(a.setting.logger),
-		withActorSystem(a),
-		withLocalID(kind, id),
-		withSupervisorStrategy(a.setting.supervisorStrategy),
-		withTelemetry(a.setting.telemetry),
-		withAddress(addr))
-
-	// add the given actor to the actor map
-	a.actors.Set(string(addr), pid)
-
-	// put the actor meta
-	if a.clusterNode != nil {
-		// let us grab the actor type and register it
-		gob.Register(reflect.TypeOf(actor))
-		// preparation for encoding
-		bytesBuff := new(bytes.Buffer)
-		encoder := gob.NewEncoder(bytesBuff)
-		// encode by ignoring the error for now. TODO: handle the error
-		_ = encoder.Encode(actor)
-
-		// create an actor meta that will be replicated in the cluster
-		actorMeta := &pb.ActorMeta{
-			ActorKind: kind,
-			ActorId:   id,
-			ActorType: bytesBuff.Bytes(),
-		}
-		nodeID := a.clusterNode.ID()
-		a.clusterNode.PutActorMeta(nodeID, actorMeta)
-	}
-=======
 	pid = newPID(ctx,
 		actorPath,
 		actor,
@@ -265,7 +165,6 @@
 
 	// add the given actor to the actor map
 	a.actors.Set(actorPath.String(), pid)
->>>>>>> bff7c6a4
 
 	// return the actor ref
 	return pid
@@ -356,19 +255,10 @@
 	defer span.End()
 	// set the has started to true
 	a.hasStarted.Store(true)
-<<<<<<< HEAD
-	// start the cluster node when set
-	if a.clusterNode != nil {
-		// start the cluster node
-		if err := a.clusterNode.Start(ctx); err != nil {
-			return err
-		}
-=======
 
 	// start remoting when remoting is enabled
 	if err := a.startRemoting(ctx); err != nil {
 		return err
->>>>>>> bff7c6a4
 	}
 
 	// start the metrics service
@@ -408,18 +298,8 @@
 		a.actors.Remove(actor.ActorPath().String())
 	}
 
-<<<<<<< HEAD
-	// shutdown the cluster node when set
-	if a.clusterNode != nil {
-		// start the cluster node
-		if err := a.clusterNode.Shutdown(ctx); err != nil {
-			return err
-		}
-	}
-=======
 	// reset the actor system
 	a.reset()
->>>>>>> bff7c6a4
 
 	return nil
 }
