--- conflicted
+++ resolved
@@ -268,38 +268,8 @@
 		return err
 	}
 
-<<<<<<< HEAD
-	// set the server
-	x.server = eng
-	go func() {
-		if err = x.server.Start(); err != nil {
-			// the expectation is to exit the application
-			logger.Error(fmt.Errorf("failed to start the cluster Engine on node=(%s): %w", x.name, err))
-			if e := x.server.Shutdown(ctx); e != nil {
-				logger.Fatal(e)
-			}
-		}
-	}()
-
-	<-startCtx.Done()
-	logger.Info("cluster engine successfully started. 🎉")
-
-	// set the client
-	x.client = x.server.NewEmbeddedClient()
-
-	// create the various maps
-	if err := errorschain.
-		New(errorschain.ReturnFirst()).
-		AddErrorFn(func() error { x.actorsMap, err = x.client.NewDMap(actorsMap); return err }).
-		AddErrorFn(func() error { x.statesMap, err = x.client.NewDMap(statesMap); return err }).
-		AddErrorFn(func() error { x.jobKeysMap, err = x.client.NewDMap(jobKeysMap); return err }).
-		AddErrorFn(func() error { x.kindsMap, err = x.client.NewDMap(kindsMap); return err }).
-		AddErrorFn(func() error { x.grainsMap, err = x.client.NewDMap(grainsMap); return err }).
-		Error(); err != nil {
-=======
 	x.server = cache
 	if err := x.startServer(startCtx, ctx); err != nil {
->>>>>>> 284c0103
 		logger.Error(fmt.Errorf("failed to start the cluster Engine on node=(%s): %w", x.name, err))
 		return err
 	}
@@ -311,20 +281,10 @@
 		return errors.Join(err, se)
 	}
 
-<<<<<<< HEAD
-	// set the peer state
-	x.peerState = &internalpb.PeerState{
-		Host:         x.node.Host,
-		RemotingPort: int32(x.node.RemotingPort),
-		PeersPort:    int32(x.node.PeersPort),
-		Actors:       map[string]*internalpb.Actor{},
-		Grains:       map[string]*internalpb.Grain{},
-=======
 	if err := x.createSubscription(ctx); err != nil {
 		logger.Error(fmt.Errorf("failed to start the cluster Engine on node=(%s): %w", x.name, err))
 		se := x.server.Shutdown(ctx)
 		return errors.Join(err, se)
->>>>>>> 284c0103
 	}
 
 	x.initPeerState()
@@ -1075,6 +1035,7 @@
 	return errorschain.
 		New(errorschain.ReturnFirst()).
 		AddErrorFn(func() error { x.actorsMap, err = x.client.NewDMap(actorsMap); return err }).
+		AddErrorFn(func() error { x.grainsMap, err = x.client.NewDMap(grainsMap); return err }).
 		AddErrorFn(func() error { x.statesMap, err = x.client.NewDMap(statesMap); return err }).
 		AddErrorFn(func() error { x.jobKeysMap, err = x.client.NewDMap(jobKeysMap); return err }).
 		AddErrorFn(func() error { x.kindsMap, err = x.client.NewDMap(kindsMap); return err }).
