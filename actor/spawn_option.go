--- conflicted
+++ resolved
@@ -124,14 +124,10 @@
 	return config
 }
 
-<<<<<<< HEAD
-// SpawnOption is the interface that applies to an actor during spawning.
-=======
 // SpawnOption defines the interface for configuring actor spawn behavior.
 //
 // Implementations of this interface can be passed to actor spawning functions
 // to customize aspects such as mailbox, supervisor, passivation, dependencies, etc.
->>>>>>> 806af661
 type SpawnOption interface {
 	// Apply sets the option value on the provided spawnConfig.
 	Apply(config *spawnConfig)
