/*
 * MIT License
 *
 * Copyright (c) 2022-2025  Arsene Tochemey Gandote
 *
 * Permission is hereby granted, free of charge, to any person obtaining a copy
 * of this software and associated documentation files (the "Software"), to deal
 * in the Software without restriction, including without limitation the rights
 * to use, copy, modify, merge, publish, distribute, sublicense, and/or sell
 * copies of the Software, and to permit persons to whom the Software is
 * furnished to do so, subject to the following conditions:
 *
 * The above copyright notice and this permission notice shall be included in all
 * copies or substantial portions of the Software.
 *
 * THE SOFTWARE IS PROVIDED "AS IS", WITHOUT WARRANTY OF ANY KIND, EXPRESS OR
 * IMPLIED, INCLUDING BUT NOT LIMITED TO THE WARRANTIES OF MERCHANTABILITY,
 * FITNESS FOR A PARTICULAR PURPOSE AND NONINFRINGEMENT. IN NO EVENT SHALL THE
 * AUTHORS OR COPYRIGHT HOLDERS BE LIABLE FOR ANY CLAIM, DAMAGES OR OTHER
 * LIABILITY, WHETHER IN AN ACTION OF CONTRACT, TORT OR OTHERWISE, ARISING FROM,
 * OUT OF OR IN CONNECTION WITH THE SOFTWARE OR THE USE OR OTHER DEALINGS IN THE
 * SOFTWARE.
 */

package actor

import (
	"context"
	"errors"
	"fmt"
	"os"
	"runtime"
	"strings"
	"sync"
	"time"

	"connectrpc.com/connect"
	"github.com/flowchartsman/retry"
	"go.uber.org/atomic"
	"golang.org/x/sync/errgroup"
	"google.golang.org/protobuf/proto"
	"google.golang.org/protobuf/types/known/anypb"
	"google.golang.org/protobuf/types/known/durationpb"
	"google.golang.org/protobuf/types/known/timestamppb"

	"github.com/tochemey/goakt/v3/address"
	"github.com/tochemey/goakt/v3/extension"
	"github.com/tochemey/goakt/v3/future"
	"github.com/tochemey/goakt/v3/goaktpb"
	"github.com/tochemey/goakt/v3/internal/collection"
	"github.com/tochemey/goakt/v3/internal/errorschain"
	"github.com/tochemey/goakt/v3/internal/eventstream"
	"github.com/tochemey/goakt/v3/internal/internalpb"
	"github.com/tochemey/goakt/v3/internal/ticker"
	"github.com/tochemey/goakt/v3/internal/types"
	"github.com/tochemey/goakt/v3/internal/workerpool"
	"github.com/tochemey/goakt/v3/log"
	"github.com/tochemey/goakt/v3/passivation"
)

// specifies the state in which the PID is
// regarding message processing

const (
	// IDLE means there are no messages to process
	IDLE int32 = iota
	// BUSY means the PID is processing messages
	BUSY
)

// taskCompletion is used to track completions' taskCompletion
// to pipe the result to the appropriate PID
type taskCompletion struct {
	Receiver *PID
	Task     func() (proto.Message, error)
}

// PID specifies an actor unique process
// With the PID one can send a ReceiveContext to the actor
// PID helps to identify the actor in the local actor system
type PID struct {
	// specifies the message processor
	actor Actor

	// specifies the actor address
	address *address.Address

	latestReceiveTime     atomic.Time
	latestReceiveDuration atomic.Duration

	// specifies the maximum of retries to attempt when the actor
	// initialization fails. The default value is 5
	initMaxRetries atomic.Int32

	// specifies the init timeout.
	// the default initialization timeout is 1s
	initTimeout atomic.Duration

	// specifies the actor mailbox
	mailbox Mailbox

	haltPassivationLnr chan types.Unit

	// the actor system
	system ActorSystem

	// specifies the logger to use
	logger log.Logger

	// various lockers to protect the PID fields
	// in a concurrent environment
	fieldsLocker *sync.RWMutex
	stopLocker   *sync.Mutex

	// specifies the actor behavior stack
	behaviorStack *behaviorStack

	// stash settings
	stashBox    *UnboundedMailbox
	stashLocker *sync.Mutex

	// define an events stream
	eventsStream eventstream.Stream

	// set the metrics settings
	restartCount   *atomic.Int64
	processedCount *atomic.Int64

	// supervisor strategy
	supervisor            *Supervisor
	supervisionChan       chan *supervisionSignal
	supervisionStopSignal chan types.Unit

	// atomic flag indicating whether the actor is processing messages
	processing atomic.Int32

	remoting *Remoting

	workerPool  *workerpool.WorkerPool
	startedAt   *atomic.Int64
	isSingleton atomic.Bool
	relocatable atomic.Bool

	// the list of dependencies
	dependencies *collection.Map[string, extension.Dependency]

	running   atomic.Bool
	stopping  atomic.Bool
	suspended atomic.Bool

	passivationStrategy passivation.Strategy
	passivationPaused   *atomic.Bool
}

// newPID creates a new pid
func newPID(ctx context.Context, address *address.Address, actor Actor, opts ...pidOption) (*PID, error) {
	// actor address is required
	if address == nil {
		return nil, errors.New("address is required")
	}

	// validate the address
	if err := address.Validate(); err != nil {
		return nil, err
	}

	pid := &PID{
		actor:                 actor,
		latestReceiveTime:     atomic.Time{},
		haltPassivationLnr:    make(chan types.Unit, 1),
		logger:                log.New(log.ErrorLevel, os.Stderr),
		address:               address,
		fieldsLocker:          new(sync.RWMutex),
		stopLocker:            new(sync.Mutex),
		mailbox:               NewUnboundedMailbox(),
		stashBox:              nil,
		stashLocker:           &sync.Mutex{},
		eventsStream:          nil,
		restartCount:          atomic.NewInt64(0),
		processedCount:        atomic.NewInt64(0),
		supervisionChan:       make(chan *supervisionSignal, 1),
		supervisionStopSignal: make(chan types.Unit, 1),
		remoting:              NewRemoting(),
		supervisor:            NewSupervisor(),
		startedAt:             atomic.NewInt64(0),
		dependencies:          collection.NewMap[string, extension.Dependency](),
		passivationStrategy:   passivation.NewTimeBasedStrategy(DefaultPassivationTimeout),
		passivationPaused:     atomic.NewBool(false),
	}

	pid.initMaxRetries.Store(DefaultInitMaxRetries)
	pid.latestReceiveDuration.Store(0)
	pid.isSingleton.Store(false)
	pid.running.Store(false)
	pid.stopping.Store(false)
	pid.suspended.Store(false)
	pid.initTimeout.Store(DefaultInitTimeout)
	pid.processing.Store(int32(IDLE))
	pid.relocatable.Store(true)

	for _, opt := range opts {
		opt(pid)
	}

	behaviorStack := newBehaviorStack()
	behaviorStack.Push(pid.actor.Receive)
	pid.behaviorStack = behaviorStack

	if err := pid.init(ctx); err != nil {
		return nil, err
	}

	pid.startSupervision()
	pid.startPassivation()

	pid.fireSystemMessage(ctx, new(goaktpb.PostStart))

	pid.startedAt.Store(time.Now().Unix())
	return pid, nil
}

// Dependencies returns a slice containing all dependencies currently registered
// within the PID's local context.
//
// These dependencies are typically injected at actor initialization (via SpawnOptions)
// and made accessible during the actor's lifecycle. They can include services, clients,
// or any resources that the actor requires to operate.
//
// This method is useful for diagnostic tools, dynamic inspection, or cases where
// an actor needs to introspect its environment.
//
// Returns: A slice of Dependency instances associated with this PID.
func (pid *PID) Dependencies() []extension.Dependency {
	return pid.dependencies.Values()
}

// Dependency retrieves a single dependency by its unique identifier from the PID's
// registered dependencies.
func (pid *PID) Dependency(dependencyID string) extension.Dependency {
	if dependency, ok := pid.dependencies.Get(dependencyID); ok {
		return dependency
	}
	return nil
}

// Metric returns the actor system metrics.
// The metric does not include any cluster data
func (pid *PID) Metric(ctx context.Context) *ActorMetric {
	if pid.IsRunning() {
		var (
			uptime                  = pid.Uptime()
			latestProcessedDuration = pid.LatestProcessedDuration()
			childrenCount           = pid.ChildrenCount()
			deadlettersCount        = pid.getDeadlettersCount(ctx)
			restartCount            = pid.RestartCount()
			processedCount          = pid.ProcessedCount() - 1 // 1 because of the PostStart message
			stashSize               = pid.StashSize()
		)
		return &ActorMetric{
			deadlettersCount:        uint64(deadlettersCount),
			childrenCount:           uint64(childrenCount),
			uptime:                  uptime,
			latestProcessedDuration: latestProcessedDuration,
			restartCount:            uint64(restartCount),
			processedCount:          uint64(processedCount),
			stashSize:               stashSize,
		}
	}
	return nil
}

// Uptime returns the number of seconds since the actor started
func (pid *PID) Uptime() int64 {
	if pid.IsRunning() {
		return time.Now().Unix() - pid.startedAt.Load()
	}
	return 0
}

// ID is a convenient method that returns the actor unique identifier
// An actor unique identifier is its address in the actor system.
func (pid *PID) ID() string {
	return pid.Address().String()
}

// Name returns the actor given name
func (pid *PID) Name() string {
	return pid.Address().Name()
}

// Equals is a convenient method to compare two PIDs
func (pid *PID) Equals(to *PID) bool {
	if pid == nil && to == nil {
		return true
	}

	if pid == nil || to == nil {
		return false
	}

	return strings.EqualFold(pid.ID(), to.ID())
}

// Actor returns the underlying Actor
func (pid *PID) Actor() Actor {
	return pid.actor
}

// Child returns the named child actor if it is alive
func (pid *PID) Child(name string) (*PID, error) {
	if !pid.IsRunning() {
		return nil, ErrDead
	}

	childAddress := pid.childAddress(name)
	if cidNode, ok := pid.system.tree().node(childAddress.String()); ok {
		cid := cidNode.value()
		if cid.IsRunning() {
			return cid, nil
		}
	}
	return nil, NewErrActorNotFound(childAddress.String())
}

// Parent returns the parent of this PID
func (pid *PID) Parent() *PID {
	tree := pid.ActorSystem().tree()
	parent, ok := tree.parent(pid)
	if !ok {
		return nil
	}
	return parent
}

// Children returns the list of all the direct descendants of the given actor
// Only alive actors are included in the list or an empty list is returned
func (pid *PID) Children() []*PID {
	pid.fieldsLocker.RLock()
	tree := pid.ActorSystem().tree()

	children := tree.children(pid)
	cids := make([]*PID, 0, len(children))
	for _, cid := range children {
		if cid.IsRunning() {
			cids = append(cids, cid)
		}
	}

	pid.fieldsLocker.RUnlock()
	return cids
}

// Stop forces the child Actor under the given name to terminate after it finishes processing its current message.
// Nothing happens if child is already stopped.
func (pid *PID) Stop(ctx context.Context, cid *PID) error {
	if !pid.IsRunning() {
		return ErrDead
	}

	if cid == nil || cid == NoSender {
		return ErrUndefinedActor
	}

	if !cid.IsRunning() {
		return NewErrActorNotFound(cid.Address().String())
	}

	pid.fieldsLocker.RLock()
	tree := pid.system.tree()
	if _, ok := tree.node(cid.Address().String()); ok {
		if err := cid.Shutdown(ctx); err != nil {
			pid.fieldsLocker.RUnlock()
			return err
		}

		// remove the node from the tree
		tree.deleteNode(cid)
		pid.fieldsLocker.RUnlock()
		return nil
	}

	pid.fieldsLocker.RUnlock()
	return NewErrActorNotFound(cid.Address().String())
}

// IsRunning returns true when the actor is alive ready to process messages and false
// when the actor is stopped or not started at all
func (pid *PID) IsRunning() bool {
	return pid != nil &&
		pid.running.Load() &&
		!pid.stopping.Load() &&
		!pid.suspended.Load()
}

// IsSuspended returns true when the actor is suspended
// A suspended actor is a faulty actor
func (pid *PID) IsSuspended() bool {
	return pid.suspended.Load()
}

// IsSingleton returns true when the actor is a singleton.
//
// A singleton actor is instantiated when cluster mode is enabled.
// A singleton actor like any other actor is created only once within the system and in the cluster.
// A singleton actor is created with the default supervisor strategy and directive.
// A singleton actor once created lives throughout the lifetime of the given actor system.
//
// The singleton actor is created on the oldest node in the cluster.
// When the oldest node leaves the cluster unexpectedly, the singleton is restarted on the new oldest node.
// This is useful for managing shared resources or coordinating tasks that should be handled by a single actor.
func (pid *PID) IsSingleton() bool {
	return pid.isSingleton.Load()
}

// IsRelocatable determines whether the actor can be relocated to another node when its host node shuts down unexpectedly.
// By default, actors are relocatable to ensure system resilience and high availability.
// However, this behavior can be disabled during the actor's creation using the WithRelocationDisabled option.
//
// Returns true if relocation is allowed, and false if relocation is disabled.
func (pid *PID) IsRelocatable() bool {
	return pid.relocatable.Load()
}

// PassivationStrategy returns the given actor's passivation strategy.
func (pid *PID) PassivationStrategy() passivation.Strategy {
	pid.fieldsLocker.RLock()
	strategy := pid.passivationStrategy
	pid.fieldsLocker.RUnlock()
	return strategy
}

// ActorSystem returns the actor system
func (pid *PID) ActorSystem() ActorSystem {
	pid.fieldsLocker.RLock()
	sys := pid.system
	pid.fieldsLocker.RUnlock()
	return sys
}

// Address returns address of the actor
func (pid *PID) Address() *address.Address {
	pid.fieldsLocker.RLock()
	path := pid.address
	pid.fieldsLocker.RUnlock()
	return path
}

// Restart restarts the actor.
// During restart all messages that are in the mailbox and not yet processed will be ignored.
// Only the direct alive children of the given actor will be shudown and respawned with their initial state.
// Bear in mind that restarting an actor will reinitialize the actor to initial state.
// In case any of the direct child restart fails the given actor will not be started at all.
func (pid *PID) Restart(ctx context.Context) error {
	if pid == nil || pid.Address() == nil {
		return ErrUndefinedActor
	}

	pid.logger.Debugf("restarting actor=(%s)", pid.Name())
	actorSystem := pid.ActorSystem()
	tree := actorSystem.tree()
	deathWatch := actorSystem.getDeathWatch()

	// prepare the child actors to respawn
	// because during the restart process they will be gone
	// from the system and need to be restarted. Only direct children that are alive
	children := pid.Children()
	// get the parent node of the actor
	parent := NoSender
	if ppid, ok := tree.parent(pid); ok {
		parent = ppid
	}

	if pid.IsRunning() {
		if err := pid.Shutdown(ctx); err != nil {
			return err
		}
		tk := ticker.New(10 * time.Millisecond)
		tk.Start()
		tickerStopSig := make(chan types.Unit, 1)
		go func() {
			for range tk.Ticks {
				if !pid.IsRunning() {
					tickerStopSig <- types.Unit{}
					return
				}
			}
		}()
		<-tickerStopSig
		tk.Stop()
	}

	pid.resetBehavior()
	if err := pid.init(ctx); err != nil {
		return err
	}

	if !pid.IsSuspended() {
		// re-add the actor back to the actor tree and cluster
		if err := errorschain.New(errorschain.ReturnFirst()).
			AddErrorFn(func() error {
				if !parent.Equals(NoSender) {
					return tree.addNode(parent, pid)
				}
				return nil
			}).
			AddErrorFn(func() error { tree.addWatcher(pid, deathWatch); return nil }).
			AddErrorFn(func() error { return actorSystem.putActorOnCluster(pid) }).
			Error(); err != nil {
			return err
		}
	}

	// restart all the previous children
	eg, ctx := errgroup.WithContext(ctx)
	for _, child := range children {
		child := child
		eg.Go(func() error {
			if err := child.Restart(ctx); err != nil {
				return err
			}

			if !child.IsSuspended() {
				// re-add the child back to the tree and cluster
				// since these calls are idempotent
				if err := errorschain.New(errorschain.ReturnFirst()).
					AddErrorFn(func() error { return tree.addNode(pid, child) }).
					AddErrorFn(func() error { tree.addWatcher(child, deathWatch); return nil }).
					AddErrorFn(func() error { return actorSystem.putActorOnCluster(child) }).
					Error(); err != nil {
					return err
				}
			}
			return nil
		})
	}

	// wait for the child actor to spawn
	if err := eg.Wait(); err != nil {
		// disable messages processing
		pid.stopping.Store(true)
		pid.running.Store(false)
		return fmt.Errorf("actor=(%s) failed to restart: %w", pid.Name(), err)
	}

<<<<<<< HEAD
	pid.processing.Store(IDLE)
	pid.processState.ClearSuspended()
=======
	pid.processing.Store(idle)
	pid.suspended.Store(false)
>>>>>>> 2e662614
	pid.startSupervision()
	pid.startPassivation()

	pid.restartCount.Inc()
	pid.fireSystemMessage(ctx, new(goaktpb.PostStart))
	if pid.eventsStream != nil {
		pid.eventsStream.Publish(
			eventsTopic, &goaktpb.ActorRestarted{
				Address:     pid.Address().Address,
				RestartedAt: timestamppb.Now(),
			},
		)
	}

	pid.logger.Debugf("actor=(%s) successfully restarted..:)", pid.Name())
	return nil
}

// RestartCount returns the total number of re-starts by the given PID
func (pid *PID) RestartCount() int {
	count := pid.restartCount.Load()
	return int(count)
}

// ChildrenCount returns the total number of children for the given PID
func (pid *PID) ChildrenCount() int {
	descendants := pid.Children()
	return len(descendants)
}

// ProcessedCount returns the total number of messages processed at a given time
func (pid *PID) ProcessedCount() int {
	count := pid.processedCount.Load()
	return int(count)
}

// LatestProcessedDuration returns the duration of the latest message processed
func (pid *PID) LatestProcessedDuration() time.Duration {
	pid.latestReceiveDuration.Store(time.Since(pid.latestReceiveTime.Load()))
	return pid.latestReceiveDuration.Load()
}

// SpawnChild creates a child actor and start watching it for error
// When the given child actor already exists its PID will only be returned
func (pid *PID) SpawnChild(ctx context.Context, name string, actor Actor, opts ...SpawnOption) (*PID, error) {
	if !pid.IsRunning() {
		return nil, ErrDead
	}

	spawnConfig := newSpawnConfig(opts...)
	if err := spawnConfig.Validate(); err != nil {
		return nil, err
	}

	if !spawnConfig.isSystem {
		// you should not create a system-based actor or
		// use the system actor naming convention pattern
		if isReservedName(name) {
			return nil, ErrReservedName
		}
	}

	childAddress := pid.childAddress(name)
	tree := pid.system.tree()
	if cnode, ok := tree.node(childAddress.String()); ok {
		cid := cnode.value()
		if cid.IsRunning() {
			return cid, nil
		}
	}

	// create the child actor options child inherits parent's options
	pidOptions := []pidOption{
		withInitMaxRetries(int(pid.initMaxRetries.Load())),
		withCustomLogger(pid.logger),
		withActorSystem(pid.system),
		withEventsStream(pid.eventsStream),
		withInitTimeout(pid.initTimeout.Load()),
		withRemoting(pid.remoting),
		withWorkerPool(pid.workerPool),
	}

	if spawnConfig.mailbox != nil {
		pidOptions = append(pidOptions, withMailbox(spawnConfig.mailbox))
	}

	// set the supervisor strategies when defined
	if spawnConfig.supervisor != nil {
		pidOptions = append(pidOptions, withSupervisor(spawnConfig.supervisor))
	}

	// set the relocation flag
	if !spawnConfig.relocatable {
		pidOptions = append(pidOptions, withRelocationDisabled())
	}

	// enable stash
	if spawnConfig.enableStash {
		pidOptions = append(pidOptions, withStash())
	}

	// set the dependencies when defined
	if spawnConfig.dependencies != nil {
		_ = pid.ActorSystem().Inject(spawnConfig.dependencies...)
		pidOptions = append(pidOptions, withDependencies(spawnConfig.dependencies...))
	}

	pidOptions = append(pidOptions, withPassivationStrategy(spawnConfig.passivationStrategy))

	// create the child PID
	cid, err := newPID(
		ctx,
		childAddress,
		actor,
		pidOptions...,
	)

	if err != nil {
		return nil, err
	}

	// no need to handle the error because the given parent exist and running
	// that check was done in the above lines
	_ = tree.addNode(pid, cid)
	tree.addWatcher(cid, pid.ActorSystem().getDeathWatch())

	eventsStream := pid.eventsStream
	if eventsStream != nil {
		eventsStream.Publish(
			eventsTopic, &goaktpb.ActorChildCreated{
				Address:   cid.Address().Address,
				CreatedAt: timestamppb.Now(),
				Parent:    pid.Address().Address,
			},
		)
	}

	// set the actor in the given actor system registry
	return cid, pid.ActorSystem().putActorOnCluster(cid)
}

// Reinstate brings a previously suspended actor back into an active state.
//
// This method is used to reinstate an actor identified by its PID (`cid`)—for example,
// one that was suspended due to a fault, error, or supervision policy. Once reinstated,
// the actor resumes processing messages from its mailbox, retaining its internal state
// as it was prior to suspension.
//
// This can be invoked by a supervisor, system actor, or administrative service to
// recover from transient failures or to manually resume paused actors.
//
// Parameters:
//   - cid: The PID of the actor to be reinstated.
//
// Returns:
//   - error: If the actor does not exist, or cannot be reinstated due to internal errors.
//
// Example usage:
//
//	err := supervisorPID.Reinstate(suspendedActorPID)
//	if err != nil {
//	    log.Printf("Reinstate failed: %v", err)
//	}
//
// See also: PID.ReinstateNamed for name-based reinstatement.
func (pid *PID) Reinstate(cid *PID) error {
	if !pid.IsRunning() {
		return ErrDead
	}

	if cid.Equals(NoSender) {
		return ErrUndefinedActor
	}

	// this call is necessary because the reference to the actor may have been
	// kept elsewhere and the actor may have been stopped and removed from the system
	actual, err := pid.ActorSystem().LocalActor(cid.Name())
	if err != nil {
		return err
	}

	// this is a rare case when the local actor is not the same as the one
	if !actual.Equals(cid) {
		return NewErrActorNotFound(cid.Name())
	}

	if !cid.IsSuspended() || cid.IsRunning() {
		return nil
	}

	cid.doReinstate()
	return nil
}

// ReinstateNamed attempts to reinstate a previously suspended actor by its registered name.
//
// This is useful when the actor is addressed through a global or system-wide registry
// and its PID is not directly available. The method looks up the actor by name and,
// if found in a suspended state, transitions it back to active, allowing it to resume
// processing messages from its mailbox as if it had never been suspended. This method should be used
// when cluster mode is enabled.
//
// Typical use cases include supervisory systems, administrative tooling, or
// health-check-driven recovery mechanisms.
//
// Parameters:
//   - ctx: Standard context for cancellation, timeout, or deadlines.
//   - actorName: The globally or locally registered name of the actor to reinstate.
//
// Returns:
//   - error: If the actor does not exist, or cannot be reinstated due to internal errors.
//
// Example usage:
//
//	err := supervisorPID.ReinstateNamed(ctx, "payment-processor-42")
//	if err != nil {
//	    log.Printf("Failed to reinstate actor: %v", err)
//	}
//
// See also: PID.Reinstate for direct PID-based reinstatement.
func (pid *PID) ReinstateNamed(ctx context.Context, actorName string) error {
	if !pid.IsRunning() {
		return ErrDead
	}

	addr, cid, err := pid.ActorSystem().ActorOf(ctx, actorName)
	if err != nil {
		return err
	}

	if cid != nil && !cid.Equals(NoSender) {
		if !cid.IsSuspended() || cid.IsRunning() {
			return nil
		}

		cid.doReinstate()
		return nil
	}

	return pid.remoting.RemoteReinstate(ctx, addr.Host(), addr.Port(), actorName)
}

// StashSize returns the stash buffer size
func (pid *PID) StashSize() uint64 {
	if pid.stashBox == nil {
		return 0
	}
	return uint64(pid.stashBox.Len())
}

// PipeTo processes a long-started task and pipes the result to the provided actor.
// The successful result of the task will be put onto the provided actor mailbox.
// This is useful when interacting with external services.
// It’s common that you would like to use the value of the response in the actor when the long-started task is completed
func (pid *PID) PipeTo(ctx context.Context, to *PID, task func() (proto.Message, error)) error {
	if task == nil {
		return ErrUndefinedTask
	}

	if !to.IsRunning() {
		return ErrDead
	}

	go pid.handleCompletion(
		ctx, &taskCompletion{
			Receiver: to,
			Task:     task,
		},
	)

	return nil
}

// Ask sends a synchronous message to another actor and expect a response.
// This block until a response is received or timed out.
func (pid *PID) Ask(ctx context.Context, to *PID, message proto.Message, timeout time.Duration) (response proto.Message, err error) {
	if !to.IsRunning() {
		return nil, ErrDead
	}

	if timeout <= 0 {
		return nil, ErrInvalidTimeout
	}

	receiveContext := getContext()
	receiveContext.build(ctx, pid, to, message, false)
	to.doReceive(receiveContext)

	timer := timers.Get(timeout)

	select {
	case result := <-receiveContext.response:
		timers.Put(timer)
		return result, nil
	case <-ctx.Done():
		err = errors.Join(ctx.Err(), ErrRequestTimeout)
		pid.toDeadletters(receiveContext, err)
		timers.Put(timer)
		return nil, err
	case <-timer.C:
		err = ErrRequestTimeout
		pid.toDeadletters(receiveContext, err)
		timers.Put(timer)
		return nil, err
	}
}

// Tell sends an asynchronous message to another PID
func (pid *PID) Tell(ctx context.Context, to *PID, message proto.Message) error {
	if !to.IsRunning() {
		return ErrDead
	}

	receiveContext := getContext()
	receiveContext.build(ctx, pid, to, message, true)

	to.doReceive(receiveContext)
	return nil
}

// SendAsync sends an asynchronous message to a given actor.
// The location of the given actor is transparent to the caller.
func (pid *PID) SendAsync(ctx context.Context, actorName string, message proto.Message) error {
	if !pid.IsRunning() {
		return ErrDead
	}

	addr, cid, err := pid.ActorSystem().ActorOf(ctx, actorName)
	if err != nil {
		return err
	}

	if cid != nil {
		return pid.Tell(ctx, cid, message)
	}

	return pid.RemoteTell(ctx, addr, message)
}

// SendSync sends a synchronous message to another actor and expect a response.
// The location of the given actor is transparent to the caller.
// This block until a response is received or timed out.
func (pid *PID) SendSync(ctx context.Context, actorName string, message proto.Message, timeout time.Duration) (response proto.Message, err error) {
	if !pid.IsRunning() {
		return nil, ErrDead
	}

	addr, cid, err := pid.ActorSystem().ActorOf(ctx, actorName)
	if err != nil {
		return nil, err
	}

	if cid != nil {
		return pid.Ask(ctx, cid, message, timeout)
	}

	reply, err := pid.RemoteAsk(ctx, addr, message, timeout)
	if err != nil {
		return nil, err
	}
	return reply.UnmarshalNew()
}

// BatchTell sends an asynchronous bunch of messages to the given PID
// The messages will be processed one after the other in the order they are sent.
// This is a design choice to follow the simple principle of one message at a time processing by actors.
// When BatchTell encounter a single message it will fall back to a Tell call.
func (pid *PID) BatchTell(ctx context.Context, to *PID, messages ...proto.Message) error {
	for _, message := range messages {
		if err := pid.Tell(ctx, to, message); err != nil {
			return err
		}
	}
	return nil
}

// BatchAsk sends a synchronous bunch of messages to the given PID and expect responses in the same order as the messages.
// The messages will be processed one after the other in the order they are sent.
// This is a design choice to follow the simple principle of one message at a time processing by actors.
func (pid *PID) BatchAsk(ctx context.Context, to *PID, messages []proto.Message, timeout time.Duration) (responses chan proto.Message, err error) {
	responses = make(chan proto.Message, len(messages))
	defer close(responses)

	for i := range messages {
		response, err := pid.Ask(ctx, to, messages[i], timeout)
		if err != nil {
			return nil, err
		}
		responses <- response
	}
	return
}

// RemoteLookup look for an actor address on a remote node.
func (pid *PID) RemoteLookup(ctx context.Context, host string, port int, name string) (addr *goaktpb.Address, err error) {
	if pid.remoting == nil {
		return nil, ErrRemotingDisabled
	}

	remoteClient := pid.remoting.remotingServiceClient(host, port)
	request := connect.NewRequest(
		&internalpb.RemoteLookupRequest{
			Host: host,
			Port: int32(port),
			Name: name,
		},
	)

	response, err := remoteClient.RemoteLookup(ctx, request)
	if err != nil {
		code := connect.CodeOf(err)
		if code == connect.CodeNotFound {
			return nil, nil
		}
		return nil, err
	}

	return response.Msg.GetAddress(), nil
}

// RemoteTell sends a message to an actor remotely without expecting any reply
func (pid *PID) RemoteTell(ctx context.Context, to *address.Address, message proto.Message) error {
	if pid.remoting == nil {
		return ErrRemotingDisabled
	}

	marshaled, err := anypb.New(message)
	if err != nil {
		return err
	}

	remoteService := pid.remoting.remotingServiceClient(to.GetHost(), int(to.GetPort()))
	request := connect.NewRequest(&internalpb.RemoteTellRequest{
		RemoteMessages: []*internalpb.RemoteMessage{
			{
				Sender:   pid.Address().Address,
				Receiver: to.Address,
				Message:  marshaled,
			},
		},
	})

	pid.logger.Debugf("sending a message to remote=(%s:%d)", to.GetHost(), to.GetPort())
	_, err = remoteService.RemoteTell(ctx, request)
	if err != nil {
		fmtErr := fmt.Errorf("failed to send message to remote=(%s:%d): %w", to.GetHost(), to.GetPort(), err)
		pid.logger.Error(fmtErr)
		return fmtErr
	}

	pid.logger.Debugf("message successfully sent to remote=(%s:%d)", to.GetHost(), to.GetPort())
	return nil
}

// RemoteAsk sends a synchronous message to another actor remotely and expect a response.
func (pid *PID) RemoteAsk(ctx context.Context, to *address.Address, message proto.Message, timeout time.Duration) (response *anypb.Any, err error) {
	if pid.remoting == nil {
		return nil, ErrRemotingDisabled
	}

	if timeout <= 0 {
		return nil, ErrInvalidTimeout
	}

	marshaled, err := anypb.New(message)
	if err != nil {
		return nil, err
	}

	remoteService := pid.remoting.remotingServiceClient(to.GetHost(), int(to.GetPort()))
	request := connect.NewRequest(&internalpb.RemoteAskRequest{
		RemoteMessages: []*internalpb.RemoteMessage{
			{
				Sender:   pid.Address().Address,
				Receiver: to.Address,
				Message:  marshaled,
			},
		},
		Timeout: durationpb.New(timeout),
	})

	resp, err := remoteService.RemoteAsk(ctx, request)
	if err != nil {
		return nil, err
	}

	if resp != nil {
		for _, msg := range resp.Msg.GetMessages() {
			response = msg
			break
		}
	}

	return
}

// RemoteBatchTell sends a batch of messages to a remote actor in a way fire-and-forget manner
// Messages are processed one after the other in the order they are sent.
func (pid *PID) RemoteBatchTell(ctx context.Context, to *address.Address, messages []proto.Message) error {
	if pid.remoting == nil {
		return ErrRemotingDisabled
	}

	remoteMessages := make([]*internalpb.RemoteMessage, 0, len(messages))
	for _, message := range messages {
		packed, err := anypb.New(message)
		if err != nil {
			return NewErrInvalidRemoteMessage(err)
		}

		remoteMessages = append(remoteMessages, &internalpb.RemoteMessage{
			Sender:   pid.Address().Address,
			Receiver: to.Address,
			Message:  packed,
		})
	}

	remoteService := pid.remoting.remotingServiceClient(to.GetHost(), int(to.GetPort()))
	_, err := remoteService.RemoteTell(ctx, connect.NewRequest(&internalpb.RemoteTellRequest{
		RemoteMessages: remoteMessages,
	}))
	return err
}

// RemoteBatchAsk sends a synchronous bunch of messages to a remote actor and expect responses in the same order as the messages.
// Messages are processed one after the other in the order they are sent.
// This can hinder performance if it is not properly used.
func (pid *PID) RemoteBatchAsk(ctx context.Context, to *address.Address, messages []proto.Message, timeout time.Duration) (responses []*anypb.Any, err error) {
	if pid.remoting == nil {
		return nil, ErrRemotingDisabled
	}

	remoteMessages := make([]*internalpb.RemoteMessage, 0, len(messages))
	for _, message := range messages {
		packed, err := anypb.New(message)
		if err != nil {
			return nil, NewErrInvalidRemoteMessage(err)
		}

		remoteMessages = append(
			remoteMessages, &internalpb.RemoteMessage{
				Sender:   pid.Address().Address,
				Receiver: to.Address,
				Message:  packed,
			})
	}

	remoteService := pid.remoting.remotingServiceClient(to.GetHost(), int(to.GetPort()))
	resp, err := remoteService.RemoteAsk(ctx, connect.NewRequest(&internalpb.RemoteAskRequest{
		RemoteMessages: remoteMessages,
		Timeout:        durationpb.New(timeout),
	}))

	if err != nil {
		return nil, err
	}

	if resp != nil {
		responses = append(responses, resp.Msg.GetMessages()...)
	}

	return
}

// RemoteStop stops an actor on a remote node
func (pid *PID) RemoteStop(ctx context.Context, host string, port int, name string) error {
	if pid.remoting == nil {
		return ErrRemotingDisabled
	}

	remoteService := pid.remoting.remotingServiceClient(host, port)
	request := connect.NewRequest(
		&internalpb.RemoteStopRequest{
			Host: host,
			Port: int32(port),
			Name: name,
		},
	)

	if _, err := remoteService.RemoteStop(ctx, request); err != nil {
		code := connect.CodeOf(err)
		if code == connect.CodeNotFound {
			return nil
		}
		return err
	}
	return nil
}

// RemoteSpawn creates an actor on a remote node. The given actor needs to be registered on the remote node using the Register method of ActorSystem
func (pid *PID) RemoteSpawn(ctx context.Context, host string, port int, name, actorType string) error {
	if pid.remoting == nil {
		return ErrRemotingDisabled
	}

	remoteService := pid.remoting.remotingServiceClient(host, port)
	request := connect.NewRequest(
		&internalpb.RemoteSpawnRequest{
			Host:      host,
			Port:      int32(port),
			ActorName: name,
			ActorType: actorType,
		},
	)

	if _, err := remoteService.RemoteSpawn(ctx, request); err != nil {
		code := connect.CodeOf(err)
		if code == connect.CodeFailedPrecondition {
			connectErr := err.(*connect.Error)
			e := connectErr.Unwrap()
			// TODO: find a better way to use errors.Is with connect.Error
			if strings.Contains(e.Error(), ErrTypeNotRegistered.Error()) {
				return ErrTypeNotRegistered
			}
		}
		return err
	}
	return nil
}

// RemoteReSpawn restarts an actor on a remote node.
func (pid *PID) RemoteReSpawn(ctx context.Context, host string, port int, name string) error {
	if pid.remoting == nil {
		return ErrRemotingDisabled
	}

	remoteService := pid.remoting.remotingServiceClient(host, port)
	request := connect.NewRequest(
		&internalpb.RemoteReSpawnRequest{
			Host: host,
			Port: int32(port),
			Name: name,
		},
	)

	if _, err := remoteService.RemoteReSpawn(ctx, request); err != nil {
		code := connect.CodeOf(err)
		if code == connect.CodeNotFound {
			return nil
		}
		return err
	}
	return nil
}

// Shutdown gracefully shuts down the given actor
// All current messages in the mailbox will be processed before the actor shutdown after a period of time
// that can be configured. All child actors will be gracefully shutdown.
func (pid *PID) Shutdown(ctx context.Context) error {
	pid.stopLocker.Lock()
	pid.logger.Infof("shutdown process has started for actor=(%s)...", pid.Name())

	if !pid.running.Load() {
		pid.logger.Infof("actor=%s is offline. Maybe it has been passivated or stopped already", pid.Name())
		pid.stopLocker.Unlock()
		return nil
	}

	pid.stopping.Store(true)
	if pid.passivationStrategy != nil && !isLongLivedPassivationStrategy(pid.passivationStrategy) {
		pid.logger.Debug("sending a signal to stop passivation listener....")
		pid.haltPassivationLnr <- types.Unit{}
	}

	if err := pid.doStop(ctx); err != nil {
		pid.logger.Errorf("actor=(%s) failed to cleanly stop", pid.Name())
		pid.stopLocker.Unlock()
		return err
	}

	if pid.eventsStream != nil {
		pid.eventsStream.Publish(
			eventsTopic, &goaktpb.ActorStopped{
				Address:   pid.Address().Address,
				StoppedAt: timestamppb.Now(),
			},
		)
	}

	pid.stopLocker.Unlock()
	pid.logger.Infof("actor=%s successfully shutdown", pid.Name())
	return nil
}

// Watch watches a given actor for a Terminated message when the watched actor shutdown
func (pid *PID) Watch(cid *PID) {
	pid.ActorSystem().tree().addWatcher(cid, pid)
}

// UnWatch stops watching a given actor
func (pid *PID) UnWatch(cid *PID) {
	tree := pid.ActorSystem().tree()
	pnode, ok := tree.node(pid.ID())
	if !ok {
		return
	}

	cnode, ok := tree.node(cid.ID())
	if !ok {
		return
	}

	pwatchees := tree.watchees(pid)
	for _, watchee := range pwatchees {
		if watchee.Equals(cid) {
			pnode.watchees.Delete(watchee.ID())
			break
		}
	}

	// get the watchers of the child actor
	cwatchers := tree.watchers(cid)
	for _, watcher := range cwatchers {
		if watcher.Equals(pid) {
			cnode.watchers.Delete(watcher.ID())
			break
		}
	}
}

// Logger returns the logger sets when creating the PID
func (pid *PID) Logger() log.Logger {
	pid.fieldsLocker.Lock()
	logger := pid.logger
	pid.fieldsLocker.Unlock()
	return logger
}

// doReceive pushes a given message to the actor mailbox
// and signals the receiveLoop to process it
func (pid *PID) doReceive(receiveCtx *ReceiveContext) {
	if pid.IsRunning() {
		if err := pid.mailbox.Enqueue(receiveCtx); err != nil {
			pid.logger.Warn(err)
			pid.toDeadletters(receiveCtx, err)
		}
		pid.schedule()
	}
}

// schedule  schedules that a message has arrived and wake up the
// message processing loop
func (pid *PID) schedule() {
	// only signal if the actor is not already processing messages
	if pid.processing.CompareAndSwap(IDLE, BUSY) {
		pid.workerPool.SubmitWork(pid.receiveLoop)
	}
}

// receiveLoop extracts every message from the actor mailbox
// and pass it to the appropriate behavior for handling
func (pid *PID) receiveLoop() {
	var received *ReceiveContext
	for {
		if received != nil {
			releaseContext(received)
		}

		if received = pid.mailbox.Dequeue(); received != nil {
			// Process the message
			switch msg := received.Message().(type) {
			case *goaktpb.PoisonPill:
				_ = pid.Shutdown(received.Context())
			case *internalpb.Down:
				pid.handleFailure(received.Sender(), msg)
			case *goaktpb.PausePassivation:
				pid.pausePassivation()
			case *goaktpb.ResumePassivation:
				pid.resumePassivation()
			default:
				pid.handleReceived(received)
			}
		}

		// if no more messages, change busy state to idle
		if !pid.processing.CompareAndSwap(BUSY, IDLE) {
			return
		}

		// Check if new messages were added in the meantime and restart processing
		if !pid.mailbox.IsEmpty() && pid.processing.CompareAndSwap(IDLE, BUSY) {
			continue
		}
		return
	}
}

// handleReceived picks the right behavior and processes the message
func (pid *PID) handleReceived(received *ReceiveContext) {
	defer pid.recovery(received)
	if behavior := pid.behaviorStack.Peek(); behavior != nil {
		pid.latestReceiveTime.Store(time.Now())
		pid.processedCount.Inc()
		behavior(received)
	}
}

// recovery is called upon after message is processed
func (pid *PID) recovery(received *ReceiveContext) {
	if r := recover(); r != nil {
		switch err, ok := r.(error); {
		case ok:
			var pe *PanicError
			if errors.As(err, &pe) {
				// in case PanicError is sent just forward it
				pid.supervisionChan <- newSupervisionSignal(pe, received.Message())
				return
			}

			// this is a normal error just wrap it with some stack trace
			// for rich logging purpose
			pc, fn, line, _ := runtime.Caller(2)
			pid.supervisionChan <- newSupervisionSignal(
				NewPanicError(
					fmt.Errorf("%w at %s[%s:%d]", err, runtime.FuncForPC(pc).Name(), fn, line),
				), received.Message())

		default:
			// we have no idea what panic it is. Enrich it with some stack trace for rich
			// logging purpose
			pc, fn, line, _ := runtime.Caller(2)
			pid.supervisionChan <- newSupervisionSignal(
				NewPanicError(
					fmt.Errorf("%#v at %s[%s:%d]", r, runtime.FuncForPC(pc).Name(), fn, line),
				), received.Message())
		}
		return
	}
	if err := received.getError(); err != nil {
		pid.supervisionChan <- newSupervisionSignal(err, received.Message())
	}
}

// init initializes the given actor and init processing messages
// when the initialization failed the actor will not be started
func (pid *PID) init(ctx context.Context) error {
	pid.logger.Infof("%s starting...", pid.Name())

	initContext := newContext(ctx, pid.Name(), pid.system, pid.Dependencies()...)

	cctx, cancel := context.WithTimeout(ctx, pid.initTimeout.Load())
	retrier := retry.NewRetrier(int(pid.initMaxRetries.Load()), time.Millisecond, pid.initTimeout.Load())

	if err := retrier.RunContext(cctx, func(_ context.Context) error {
		return pid.actor.PreStart(initContext)
	}); err != nil {
		e := NewErrInitFailure(err)
		cancel()
		return e
	}

	pid.running.Store(true)
	pid.logger.Infof("%s successfully started.", pid.Name())

	if pid.eventsStream != nil {
		pid.eventsStream.Publish(
			eventsTopic, &goaktpb.ActorStarted{
				Address:   pid.Address().Address,
				StartedAt: timestamppb.Now(),
			},
		)
	}

	cancel()
	return nil
}

// reset re-initializes the actor PID
func (pid *PID) reset() {
	pid.latestReceiveTime.Store(time.Time{})
	pid.initMaxRetries.Store(DefaultInitMaxRetries)
	pid.latestReceiveDuration.Store(0)
	pid.initTimeout.Store(DefaultInitTimeout)
	pid.behaviorStack.Reset()
	pid.processedCount.Store(0)
	pid.restartCount.Store(0)
	pid.startedAt.Store(0)
	pid.stopping.Store(false)
	pid.suspended.Store(false)
	pid.supervisor.Reset()
	pid.mailbox.Dispose()
	pid.isSingleton.Store(false)
	pid.relocatable.Store(true)
	pid.dependencies.Reset()
	pid.passivationPaused.Store(false)
}

// freeWatchers releases all the actors watching this actor
func (pid *PID) freeWatchers(ctx context.Context) {
	logger := pid.logger
	logger.Debugf("%s freeing all watcher actors...", pid.Name())
	tree := pid.ActorSystem().tree()

	watchers := tree.watchers(pid)
	if len(watchers) > 0 {
		// this call will be fast no need of parallel processing
		for _, watcher := range watchers {
			watcher := watcher
			terminated := &goaktpb.Terminated{
				ActorId: pid.ID(),
			}

			if watcher.IsRunning() {
				logger.Debugf("watcher=(%s) releasing watched=(%s)", watcher.Name(), pid.Name())
				// ignore error here because the watcher is running
				_ = pid.Tell(ctx, watcher, terminated)
				watcher.UnWatch(pid)
				logger.Debugf("watcher=(%s) released watched=(%s)", watcher.Name(), pid.Name())
			}
		}

		logger.Debugf("%s successfully frees all watcher actors...", pid.Name())
		return
	}
	logger.Debugf("%s does not have any watcher actors. Maybe already freed.", pid.Name())
}

// freeWatchees releases all actors that have been watched by this actor
func (pid *PID) freeWatchees() error {
	logger := pid.logger
	logger.Debugf("%s freeing all watched actors...", pid.Name())

	tree := pid.ActorSystem().tree()
	watchees := tree.watchees(pid)
	if len(watchees) > 0 {
		// this call will be fast no need of parallel processing
		for _, watched := range watchees {
			logger.Debugf("watcher=(%s) unwatching actor=(%s)", pid.Name(), watched.Name())
			pid.UnWatch(watched)
			logger.Debugf("watcher=(%s) successfully unwatch actor=(%s)", pid.Name(), watched.Name())
		}

		logger.Debugf("%s successfully unwatch all watched actors...", pid.Name())
		return nil
	}
	logger.Debugf("%s does not have any watched actors. Maybe already freed.", pid.Name())
	return nil
}

// freeChildren releases all child actors
func (pid *PID) freeChildren(ctx context.Context) error {
	logger := pid.logger
	logger.Debugf("%s freeing all descendant actors...", pid.Name())

	tree := pid.ActorSystem().tree()
	node, ok := tree.node(pid.ID())
	if !ok {
		pid.logger.Debugf("%s node not found in the actors tree", pid.Name())
		return nil
	}

	children := tree.children(pid)
	if len(children) > 0 {
		eg, ctx := errgroup.WithContext(ctx)
		for _, child := range children {
			eg.Go(func() error {
				logger.Debugf("parent=(%s) disowning descendant=(%s)", pid.Name(), child.Name())
				pid.UnWatch(child)
				node.descendants.Delete(child.ID())
				if child.IsRunning() {
					if err := child.Shutdown(ctx); err != nil {
						return fmt.Errorf("parent=(%s) failed to disown descendant=(%s): %w", pid.Name(), child.Name(), err)
					}
					logger.Debugf("parent=(%s) successfully disown descendant=(%s)", pid.Name(), child.Name())
				}
				return nil
			})
		}

		if err := eg.Wait(); err != nil {
			logger.Errorf("parent=(%s) failed to free all descendant actors: %v", pid.Name(), err)
			return err
		}

		logger.Debugf("%s successfully free all descendant actors...", pid.Name())
		return nil
	}
	pid.logger.Debugf("%s does not have any children. Maybe already freed.", pid.Name())
	return nil
}

// passivationLoop checks whether the actor is processing public or not.
// when the actor is idle, it automatically shuts down to free resources
func (pid *PID) passivationLoop() {
	pid.logger.Info("start the passivation listener for ", pid.Name())
	pid.logger.Infof("%s passivation strategy %s", pid.Name(), pid.passivationStrategy.String())
	var clock *ticker.Ticker
	var exec func()
	tickerStopSig := make(chan types.Unit, 1)

	switch s := pid.passivationStrategy.(type) {
	case *passivation.TimeBasedStrategy:
		clock = ticker.New(s.Timeout())
		exec = func() {
			elapsed := time.Since(pid.latestReceiveTime.Load())
			if elapsed >= s.Timeout() {
				tickerStopSig <- types.Unit{}
			}
		}
	case *passivation.MessagesCountBasedStrategy:
		clock = ticker.New(100 * time.Millisecond) // TODO: revisit this number
		exec = func() {
			currentCount := pid.ProcessedCount() - 1
			if currentCount >= s.MaxMessages() {
				tickerStopSig <- types.Unit{}
			}
		}
	}

	clock.Start()

	go func() {
		for {
			select {
			case <-clock.Ticks:
				exec()
			case <-pid.haltPassivationLnr:
				tickerStopSig <- types.Unit{}
				return
			}
		}
	}()

	<-tickerStopSig
	clock.Stop()

	// if the actor system is shutting down it means that the actor stop mode has been triggered
	if actoryStem := pid.ActorSystem(); actoryStem != nil {
		if actoryStem.isShuttingDown() {
			return
		}
	}

	// Acquire stopLocker to synchronize with Shutdown and other stop triggers
	pid.stopLocker.Lock()
	defer pid.stopLocker.Unlock()

	// Double-check the conditions after acquiring the lock
	if pid.stopping.Load() ||
		pid.suspended.Load() ||
		pid.passivationPaused.Load() {
		pid.logger.Infof("No need to passivate actor=%s", pid.Name())
		return
	}

	pid.logger.Infof("passivation mode has been triggered for actor=%s...", pid.Name())

	ctx := context.Background()
	if err := pid.doStop(ctx); err != nil {
		// TODO: rethink properly about PostStop error handling
		pid.logger.Errorf("failed to passivate actor=(%s): reason=(%v)", pid.Name(), err)
		return
	}

	if pid.eventsStream != nil {
		event := &goaktpb.ActorPassivated{
			Address:      pid.Address().Address,
			PassivatedAt: timestamppb.Now(),
		}
		pid.eventsStream.Publish(eventsTopic, event)
	}

	pid.logger.Infof("actor=%s successfully passivated", pid.Name())
}

// setBehavior is a utility function that helps set the actor behavior
func (pid *PID) setBehavior(behavior Behavior) {
	pid.fieldsLocker.Lock()
	pid.behaviorStack.Reset()
	pid.behaviorStack.Push(behavior)
	pid.fieldsLocker.Unlock()
}

// resetBehavior is a utility function resets the actor behavior
func (pid *PID) resetBehavior() {
	pid.fieldsLocker.Lock()
	pid.behaviorStack.Push(pid.actor.Receive)
	pid.fieldsLocker.Unlock()
}

// setBehaviorStacked adds a behavior to the actor's behaviorStack
func (pid *PID) setBehaviorStacked(behavior Behavior) {
	pid.fieldsLocker.Lock()
	pid.behaviorStack.Push(behavior)
	pid.fieldsLocker.Unlock()
}

// unsetBehaviorStacked sets the actor's behavior to the next behavior
// prior to setBehaviorStacked is called
func (pid *PID) unsetBehaviorStacked() {
	pid.fieldsLocker.Lock()
	pid.behaviorStack.Pop()
	pid.fieldsLocker.Unlock()
}

// doStop stops the actor
func (pid *PID) doStop(ctx context.Context) error {
	// TODO: just signal stash processing done and ignore the messages or process them
	if pid.stashBox != nil {
		if err := pid.unstashAll(); err != nil {
			pid.logger.Errorf("actor=(%s) failed to unstash messages", pid.Name())
			pid.running.Store(false)
			return err
		}
	}

	defer func() {
		pid.running.Store(false)
		pid.reset()
	}()

	// stop supervisor loop
	pid.supervisionStopSignal <- types.Unit{}

	if pid.remoting != nil {
		pid.remoting.Close()
	}

	if err := errorschain.
		New(errorschain.ReturnFirst()).
		AddErrorFn(func() error { return pid.freeWatchees() }).
		AddErrorFn(func() error { return pid.freeChildren(ctx) }).
		Error(); err != nil {
		return err
	}

	stopContext := newContext(ctx, pid.Name(), pid.system, pid.Dependencies()...)

	// run the PostStop hook and let watchers know
	// you are terminated
	if err := errorschain.
		New(errorschain.ReturnFirst()).
		AddErrorFn(func() error { return pid.actor.PostStop(stopContext) }).
		AddErrorFn(func() error { pid.freeWatchers(ctx); return nil }).
		Error(); err != nil {
		return err
	}

	pid.logger.Infof("shutdown process completed for actor=%s...", pid.Name())
	return nil
}

// startSupervision send error to watchers
func (pid *PID) startSupervision() {
	go func() {
		for {
			select {
			case signal := <-pid.supervisionChan:
				pid.notifyParent(signal)
			case <-pid.supervisionStopSignal:
				return
			}
		}
	}()
}

// notifyParent sends a notification to the parent actor
func (pid *PID) notifyParent(signal *supervisionSignal) {
	if signal == nil || errors.Is(signal.Err(), ErrDead) {
		return
	}

	// find a directive for the given error or check whether there
	// is a directive for any error type
	directive, ok := pid.supervisor.Directive(signal.Err())
	if !ok {
		// let us check whether we have all errors directive
		directive, ok = pid.supervisor.Directive(new(anyError))
		if !ok {
			pid.logger.Debugf("no supervisor directive found for error: %s", errorType(signal.Err()))
			pid.suspend(signal.Err().Error())
			return
		}
	}

	pid.logger.Debugf("%s supervisor directive %s", pid.Name(), directive.String())

	// create the message to send to the parent
	actual, _ := anypb.New(signal.Msg())
	msg := &internalpb.Down{
		ActorId:      pid.ID(),
		ErrorMessage: signal.Err().Error(),
		Message:      actual,
		Timestamp:    signal.Timestamp(),
	}

	switch directive {
	case StopDirective:
		msg.Directive = &internalpb.Down_Stop{
			Stop: new(internalpb.StopDirective),
		}
	case RestartDirective:
		msg.Directive = &internalpb.Down_Restart{
			Restart: &internalpb.RestartDirective{
				MaxRetries: pid.supervisor.MaxRetries(),
				Timeout:    int64(pid.supervisor.Timeout()),
			},
		}
	case ResumeDirective:
		msg.Directive = &internalpb.Down_Resume{
			Resume: &internalpb.ResumeDirective{},
		}
	case EscalateDirective:
		msg.Directive = &internalpb.Down_Escalate{
			Escalate: &internalpb.EscalateDirective{},
		}
	default:
		pid.logger.Debugf("unknown directive: %T found for error: %s", directive, errorType(signal.Err()))
		pid.suspend(signal.Err().Error())
		return
	}

	switch pid.supervisor.Strategy() {
	case OneForOneStrategy:
		msg.Strategy = internalpb.Strategy_STRATEGY_ONE_FOR_ONE
	case OneForAllStrategy:
		msg.Strategy = internalpb.Strategy_STRATEGY_ONE_FOR_ALL
	default:
		msg.Strategy = internalpb.Strategy_STRATEGY_ONE_FOR_ONE
	}

	if parent := pid.Parent(); parent != nil && !parent.Equals(NoSender) {
		pid.logger.Warnf("%s child actor=(%s) is failing: Err=%s", pid.Name(), parent.Name(), msg.GetErrorMessage())
		pid.logger.Infof("%s activates [strategy=%s, directive=%s] for failing child actor=(%s)",
			parent.Name(),
			pid.supervisor.Strategy(),
			directive,
			pid.Name())

		_ = pid.Tell(context.Background(), parent, msg)
	}
}

// toDeadletters sends message to deadletter synthetic actor
func (pid *PID) toDeadletters(receiveCtx *ReceiveContext, err error) {
	// the message is lost
	if pid.eventsStream == nil {
		return
	}

	// skip system messages
	switch receiveCtx.Message().(type) {
	case *goaktpb.PostStart:
		return
	default:
		// pass through
	}

	sender := &address.Address{}
	if receiveCtx.Sender() != nil || receiveCtx.Sender() != NoSender {
		sender = receiveCtx.Sender().Address()
	}

	ctx := context.Background()
	receiver := pid.Address()
	pid.sendToDeadletter(ctx, sender, receiver, receiveCtx.Message(), err)
}

// sendToDeadletter sends a message to the deadletter actor
func (pid *PID) sendToDeadletter(ctx context.Context, from, to *address.Address, message proto.Message, err error) {
	deadletter := pid.ActorSystem().getDeadletter()
	msg, _ := anypb.New(message)

	// send the message to the deadletter actor
	_ = pid.Tell(ctx,
		deadletter,
		&internalpb.EmitDeadletter{
			Deadletter: &goaktpb.Deadletter{
				Sender:   from.Address,
				Receiver: to.Address,
				Message:  msg,
				SendTime: timestamppb.Now(),
				Reason:   err.Error(),
			}})
}

// handleCompletion processes a long-started task and pipe the result to
// the completion receiver
func (pid *PID) handleCompletion(ctx context.Context, completion *taskCompletion) {
	// defensive programming
	if completion == nil ||
		completion.Receiver == nil ||
		completion.Receiver == NoSender ||
		completion.Task == nil {
		pid.logger.Error(ErrUndefinedTask)
		return
	}

	// wrap the provided completion task into a future that can help run the task
	fut := future.New(completion.Task)
	result, err := fut.Await(ctx)
	// logger the error when the task returns an error
	// and send the message to the deadletter actor
	if err != nil {
		pid.logger.Error(err)
		pid.sendToDeadletter(context.Background(), pid.Address(), pid.Address(), new(goaktpb.NoMessage), err)
		return
	}

	// make sure that the receiver is still alive
	to := completion.Receiver
	if !to.IsRunning() {
		pid.logger.Errorf("unable to pipe message to actor=(%s): not started", to.Name())
		return
	}

	messageContext := newReceiveContext(ctx, pid, to, result)
	to.doReceive(messageContext)
}

// handleFailure watches for child actor's failure and act based upon the supervisory strategy
func (pid *PID) handleFailure(cid *PID, msg *internalpb.Down) {
	if cid.ID() == msg.GetActorId() {
		directive := msg.GetDirective()
		includeSiblings := msg.GetStrategy() == internalpb.Strategy_STRATEGY_ONE_FOR_ALL

		switch d := directive.(type) {
		case *internalpb.Down_Stop:
			pid.handleStopDirective(cid, includeSiblings)
		case *internalpb.Down_Restart:
			pid.handleRestartDirective(cid,
				d.Restart.GetMaxRetries(),
				time.Duration(d.Restart.GetTimeout()),
				includeSiblings)
		case *internalpb.Down_Resume:
		// pass
		case *internalpb.Down_Escalate:
			// forward the message to the parent and suspend the actor
			_ = cid.Tell(context.Background(), pid, &goaktpb.Mayday{
				Reason:    msg.GetErrorMessage(),
				Message:   msg.GetMessage(),
				Timestamp: msg.GetTimestamp(),
			})
			cid.suspend(msg.GetErrorMessage())
		default:
			pid.handleStopDirective(cid, includeSiblings)
		}
		return
	}
}

// handleStopDirective handles the Behavior stop directive
func (pid *PID) handleStopDirective(cid *PID, includeSiblings bool) {
	ctx := context.Background()
	tree := pid.ActorSystem().tree()
	pids := []*PID{cid}

	if includeSiblings {
		siblings := tree.siblings(cid)
		if len(siblings) > 0 {
			// add siblings to the list of actors to stop
			pids = append(pids, siblings...)
		}
	}

	eg, ctx := errgroup.WithContext(ctx)
	for _, spid := range pids {
		spid := spid
		eg.Go(func() error {
			// TODO: revisit this
			//pid.UnWatch(spid)
			if err := spid.Shutdown(ctx); err != nil {
				pid.logger.Error(fmt.Errorf("failed to shutdown actor=(%s): %w", spid.Name(), err))
				// we need to suspend the actor since its shutdown is the result of
				// one of its faulty siblings
				spid.suspend(err.Error())
				return nil
			}
			tree.deleteNode(spid)
			return nil
		})
	}
	_ = eg.Wait()
}

// handleRestartDirective handles the Behavior restart directive
func (pid *PID) handleRestartDirective(cid *PID, maxRetries uint32, timeout time.Duration, includeSiblings bool) {
	ctx := context.Background()
	tree := pid.ActorSystem().tree()
	pids := []*PID{cid}

	if includeSiblings {
		siblings := tree.siblings(cid)
		if len(siblings) > 0 {
			// add siblings to the list of actors to restart
			pids = append(pids, siblings...)
		}
	}

	eg, ctx := errgroup.WithContext(ctx)
	for _, spid := range pids {
		spid := spid
		eg.Go(func() error {
			pid.UnWatch(spid)
			var err error

			switch {
			case maxRetries == 0 || timeout <= 0:
				err = spid.Restart(ctx)
			default:
				retrier := retry.NewRetrier(int(maxRetries), timeout, timeout)
				err = retrier.RunContext(ctx, cid.Restart)
			}

			if err != nil {
				pid.logger.Error(err)
				if err := spid.Shutdown(ctx); err != nil {
					pid.logger.Error(err)
					// we need to suspend the actor since it is faulty
					spid.suspend(err.Error())
				}
			}
			return nil
		})
	}
}

// childAddress returns the address of the given child actor provided the name
func (pid *PID) childAddress(name string) *address.Address {
	return address.New(name,
		pid.Address().System(),
		pid.Address().Host(),
		pid.Address().Port()).
		WithParent(pid.Address())
}

// suspend puts the actor in a suspension mode.
func (pid *PID) suspend(reason string) {
	pid.logger.Infof("%s going into suspension mode", pid.Name())
	pid.suspended.Store(true)
	// pause passivation loop
	pid.pausePassivation()
	// stop the supervisor loop
	pid.supervisionStopSignal <- types.Unit{}
	// publish an event to the events stream
	pid.eventsStream.Publish(eventsTopic, &goaktpb.ActorSuspended{
		Address:     pid.Address().Address,
		SuspendedAt: timestamppb.Now(),
		Reason:      reason,
	})
}

// getDeadlettersCount gets deadletter
func (pid *PID) getDeadlettersCount(ctx context.Context) int64 {
	var (
		name    = pid.ID()
		to      = pid.ActorSystem().getDeadletter()
		from    = pid.ActorSystem().getSystemGuardian()
		message = &internalpb.GetDeadlettersCount{
			ActorId: &name,
		}
	)
	if to.IsRunning() {
		// ask the deadletter actor for the count
		// using the default ask timeout
		// note: no need to check for error because this call is internal
		message, _ := from.Ask(ctx, to, message, DefaultAskTimeout)
		// cast the response received from the deadletter
		deadlettersCount := message.(*internalpb.DeadlettersCount)
		return deadlettersCount.GetTotalCount()
	}
	return 0
}

// fireSystemMessage sends a system-level message to the specified PID by creating a receive context and invoking the message handling logic.
func (pid *PID) fireSystemMessage(ctx context.Context, message proto.Message) {
	receiveContext := getContext()
	receiveContext.build(ctx, NoSender, pid, message, true)
	pid.doReceive(receiveContext)
}

func (pid *PID) doReinstate() {
	pid.logger.Infof("%s has been reinstated", pid.Name())
	pid.suspended.Store(false)

	// resume the supervisor loop
	pid.startSupervision()
	// resume passivation loop
	pid.resumePassivation()

	// publish an event to the events stream
	pid.eventsStream.Publish(eventsTopic, &goaktpb.ActorReinstated{
		Address:      pid.Address().Address,
		ReinstatedAt: timestamppb.Now(),
	})
}

// pausePassivation pauses the passivation loop
func (pid *PID) pausePassivation() {
	if pid.passivationStrategy != nil {
		pid.haltPassivationLnr <- types.Unit{}
		pid.passivationPaused.Store(true)
	}
}

// resumePassivation resumes a paused passivation
func (pid *PID) resumePassivation() {
	if pid.passivationPaused.Load() {
		pid.passivationPaused.Store(false)
		pid.startPassivation()
	}
}

// startPassivation starts the passivation loop if the passivation strategy is not long-lived
// This is used to automatically passivate actors that are not processing messages
// for a certain period of time or have reached a certain message count.
// It is called when the actor is started or when the passivation strategy is set.
// If the passivation strategy is a long-lived strategy, the actor will not be passivated automatically.
// It is also called when the actor is reinstated to ensure that the passivation loop is running.
// If the passivation strategy is nil, it does nothing.
func (pid *PID) startPassivation() {
	if pid.passivationStrategy != nil &&
		!isLongLivedPassivationStrategy(pid.passivationStrategy) {
		go pid.passivationLoop()
	}
}

// isStopping checks whether the actor is stopping or not
func (pid *PID) isStopping() bool {
	return pid != nil && pid.stopping.Load() || !pid.running.Load()
}

// isLongLivedStrategy checks whether the given strategy is a long-lived strategy
// This is used to determine if the actor should be treated as a long-lived actor
// and not passivated automatically.
func isLongLivedPassivationStrategy(strategy passivation.Strategy) bool {
	_, ok := strategy.(*passivation.LongLivedStrategy)
	return ok
}<|MERGE_RESOLUTION|>--- conflicted
+++ resolved
@@ -542,13 +542,8 @@
 		return fmt.Errorf("actor=(%s) failed to restart: %w", pid.Name(), err)
 	}
 
-<<<<<<< HEAD
 	pid.processing.Store(IDLE)
-	pid.processState.ClearSuspended()
-=======
-	pid.processing.Store(idle)
 	pid.suspended.Store(false)
->>>>>>> 2e662614
 	pid.startSupervision()
 	pid.startPassivation()
 
