/*
 * MIT License
 *
 * Copyright (c2) 2022-2025  Arsene Tochemey Gandote
 *
 * Permission is hereby granted, free of charge, to any person obtaining a copy
 * of this software and associated documentation files (the "Software"), to deal
 * in the Software without restriction, including without limitation the rights
 * to use, copy, modify, merge, publish, distribute, sublicense, and/or sell
 * copies of the Software, and to permit persons to whom the Software is
 * furnished to do so, subject to the following conditions:
 *
 * The above copyright notice and this permission notice shall be included in all
 * copies or substantial portions of the Software.
 *
 * THE SOFTWARE IS PROVIDED "AS IS", WITHOUT WARRANTY OF ANY KIND, EXPRESS OR
 * IMPLIED, INCLUDING BUT NOT LIMITED TO THE WARRANTIES OF MERCHANTABILITY,
 * FITNESS FOR A PARTICULAR PURPOSE AND NONINFRINGEMENT. IN NO EVENT SHALL THE
 * AUTHORS OR COPYRIGHT HOLDERS BE LIABLE FOR ANY CLAIM, DAMAGES OR OTHER
 * LIABILITY, WHETHER IN AN ACTION OF CONTRACT, TORT OR OTHERWISE, ARISING FROM,
 * OUT OF OR IN CONNECTION WITH THE SOFTWARE OR THE USE OR OTHER DEALINGS IN THE
 * SOFTWARE.
 */

package actor

import (
	"context"
	"crypto/tls"
	"errors"
	"fmt"
	"math/rand/v2"
	"net"
	stdhttp "net/http"
	"os"
	"os/signal"
	"regexp"
	"runtime"
	"strconv"
	"strings"
	"sync"
	"syscall"
	"time"

	"connectrpc.com/connect"
	goset "github.com/deckarep/golang-set/v2"
	"github.com/google/uuid"
	"go.akshayshah.org/connectproto"
	"go.uber.org/atomic"
	"go.uber.org/multierr"
	"golang.org/x/net/http2"
	"golang.org/x/net/http2/h2c"
	"golang.org/x/sync/errgroup"
	"google.golang.org/protobuf/proto"
	"google.golang.org/protobuf/types/known/anypb"

	"github.com/tochemey/goakt/v3/address"
	"github.com/tochemey/goakt/v3/discovery"
	"github.com/tochemey/goakt/v3/extension"
	"github.com/tochemey/goakt/v3/goaktpb"
	"github.com/tochemey/goakt/v3/hash"
	"github.com/tochemey/goakt/v3/internal/cluster"
	"github.com/tochemey/goakt/v3/internal/collection"
	"github.com/tochemey/goakt/v3/internal/errorschain"
	"github.com/tochemey/goakt/v3/internal/eventstream"
	"github.com/tochemey/goakt/v3/internal/internalpb"
	"github.com/tochemey/goakt/v3/internal/internalpb/internalpbconnect"
	"github.com/tochemey/goakt/v3/internal/network"
	"github.com/tochemey/goakt/v3/internal/ticker"
	"github.com/tochemey/goakt/v3/internal/types"
	"github.com/tochemey/goakt/v3/internal/validation"
	"github.com/tochemey/goakt/v3/internal/workerpool"
	"github.com/tochemey/goakt/v3/log"
	"github.com/tochemey/goakt/v3/memory"
	"github.com/tochemey/goakt/v3/remote"
)

// ActorSystem defines the contract of an actor system
type ActorSystem interface { //nolint:revive
	// Metric retrieves the current set of runtime metrics for the actor system.
	//
	// This includes local actor system metrics such as the number of actors,
	// mailbox sizes, and message throughput. It does not include metrics
	// from other nodes in a distributed or clustered environment.
	//
	// Use this method for monitoring and debugging purposes within a single node.
	//
	// The provided context can be used to control timeouts or cancellations
	// of any background operations involved in collecting the metrics.
	Metric(ctx context.Context) *Metric
	// Name returns the actor system name
	Name() string
	// Actors returns the list of Actors that are alive on a given running node.
	// This does not account for the total number of actors in the cluster
	Actors() []*PID
	// ActorRefs retrieves a list of active actors, including both local actors
	// and, when cluster mode is enabled, actors across the cluster. Use this
	// method cautiously, as the scanning process may impact system performance.
	// If the cluster request fails, only locally active actors will be returned.
	// The timeout parameter defines the maximum duration for cluster-based requests
	// before they are terminated.
	ActorRefs(ctx context.Context, timeout time.Duration) []ActorRef
	// Start initializes the actor system.
	// To guarantee a clean shutdown during unexpected system terminations,
	// developers must handle SIGTERM and SIGINT signals appropriately and invoke Stop.
	Start(ctx context.Context) error
	// Stop stops the actor system and does not terminate the program.
	// One needs to explicitly call os.Exit to terminate the program.
	Stop(ctx context.Context) error
	// Spawn creates and starts a new actor in the local actor system.
	//
	// The actor will be registered under the given `name`, allowing other actors
	// or components to send messages to it using the returned *PID. If an actor
	// with the same name already exists in the local system, an error will be returned.
	//
	// Parameters:
	//   - ctx: A context used to control cancellation and timeouts during the spawn process.
	//   - name: A unique identifier for the actor within the local actor system.
	//   - actor: An instance implementing the Actor interface, representing the behavior and lifecycle of the actor.
	//   - opts: Optional SpawnOptions to customize the actor's behavior (e.g., dependency, mailbox, supervisor strategy).
	//
	// Returns:
	//   - *PID: A pointer to the Process ID of the spawned actor, used for message passing.
	//   - error: An error if the actor could not be spawned (e.g., name conflict, invalid configuration).
	//
	// Example:
	//
	//   pid, err := system.Spawn(ctx, "user-service", NewUserActor())
	//   if err != nil {
	//       log.Fatalf("Failed to spawn actor: %v", err)
	//   }
	//
	// Note: Actors spawned using this method are confined to the local actor system.
	// For distributed scenarios, use a SpawnOn mechanism if available.
	Spawn(ctx context.Context, name string, actor Actor, opts ...SpawnOption) (*PID, error)
	// SpawnOn creates and starts an actor, either locally or on a remote node,
	// depending on the configuration of the actor system.
	//
	// In cluster mode, the actor may be spawned on any node in the cluster
	// based on the specified placement strategy. Supported strategies include:
	//   - RoundRobin: Distributes actors evenly across available nodes.
	//   - Random: Choose a node at random.
	//   - Local: Ensures that the actor is created on the local node.
	//
	// In non-cluster mode, the actor is created on the local actor system
	// just like with the standard `Spawn` function.
	//
	// Unlike `Spawn`, `SpawnOn` does not return a PID immediately. To interact with
	// the spawned actor, use the `ActorOf` method to resolve its PID after it has been
	// successfully created.
	//
	// Parameters:
	//   - ctx: A context used to control cancellation and timeouts during the spawn process.
	//   - name: A globally unique name for the actor in the cluster.
	//   - actor: An instance implementing the Actor interface.
	//   - opts: Optional SpawnOptions, such as placement strategy or dependencies, mailbox, supervisor strategy.
	//
	// Returns:
	//   - error: An error if the actor could not be spawned (e.g., name conflict,
	//     network failure, or misconfiguration).
	//
	// Example:
	//
	//	err := system.SpawnOn(ctx, "cart-service", NewCartActor(),
	//	    WithPlacementStrategy(ConsistentHash))
	//	if err != nil {
	//	    log.Fatalf("Failed to spawn actor: %v", err)
	//	}
	//
	// Note: The created actor used the default mailbox set during the creation of the actor system.
	SpawnOn(ctx context.Context, name string, actor Actor, opts ...SpawnOption) error
	// SpawnFromFunc creates an actor with the given receive function. One can set the PreStart and PostStop lifecycle hooks
	// in the given optional options
	SpawnFromFunc(ctx context.Context, receiveFunc ReceiveFunc, opts ...FuncOption) (*PID, error)
	// SpawnNamedFromFunc creates an actor with the given receive function and provided name. One can set the PreStart and PostStop lifecycle hooks
	// in the given optional options
	SpawnNamedFromFunc(ctx context.Context, name string, receiveFunc ReceiveFunc, opts ...FuncOption) (*PID, error)
	// SpawnRouter creates and initializes a new router actor with the specified options.
	//
	// A router is a special type of actor designed to distribute messages of the same type
	// across a group of routee actors. This enables concurrent message processing and improves
	// throughput by leveraging multiple actors in parallel.
	//
	// Each individual actor in the group (a "routee") processes only one message at a time,
	// preserving the actor model’s single-threaded execution semantics.
	//
	// Note: Routers are **not** redeployable. If the host node of a router leaves the cluster
	// or crashes, the router and its routees will not be automatically re-spawned elsewhere.
	//
	// Use routers when you need to fan out work across multiple workers while preserving
	// the isolation and safety guarantees of the actor model.
	SpawnRouter(ctx context.Context, poolSize int, routeesKind Actor, opts ...RouterOption) (*PID, error)
	// SpawnSingleton creates a singleton actor in the system.
	//
	// A singleton actor is instantiated when cluster mode is enabled.
	// A singleton actor like any other actor is created only once within the system and in the cluster.
	// A singleton actor is created with the default supervisor strategy and directive.
	// A singleton actor once created lives throughout the lifetime of the given actor system.
	//
	// The cluster singleton is automatically started on the oldest node in the cluster.
	// If the oldest node leaves the cluster, the singleton is restarted on the new oldest node.
	// This is useful for managing shared resources or coordinating tasks that should be handled by a single actor.
	SpawnSingleton(ctx context.Context, name string, actor Actor) error
	// Kill stops a given actor in the system
	Kill(ctx context.Context, name string) error
	// ReSpawn recreates a given actor in the system
	// During restart all messages that are in the mailbox and not yet processed will be ignored.
	// Only the direct alive children of the given actor will be shudown and respawned with their initial state.
	// Bear in mind that restarting an actor will reinitialize the actor to initial state.
	// In case any of the direct child restart fails the given actor will not be started at all.
	ReSpawn(ctx context.Context, name string) (*PID, error)
	// NumActors returns the total number of active actors on a given running node.
	// This does not account for the total number of actors in the cluster
	NumActors() uint64
	// LocalActor returns the reference of a local actor.
	// A local actor is an actor that reside on the same node where the given actor system has started
	LocalActor(actorName string) (*PID, error)
	// RemoteActor returns the address of a remote actor when cluster is enabled
	// When the cluster mode is not enabled an actor not found error will be returned
	// One can always check whether cluster is enabled before calling this method or just use the ActorOf method.
	RemoteActor(ctx context.Context, actorName string) (addr *address.Address, err error)
	// ActorOf retrieves an existing actor within the local system or across the cluster if clustering is enabled.
	//
	// If the actor is found locally, its PID is returned. If the actor resides on a remote host, its address is returned.
	// If the actor is not found, an error of type "actor not found" is returned.
	ActorOf(ctx context.Context, actorName string) (addr *address.Address, pid *PID, err error)
	// ActorExists checks whether an actor with the given name exists in the system,
	// either locally, or on another node in the cluster if clustering is enabled.
	ActorExists(ctx context.Context, actorName string) (exists bool, err error)
	// InCluster states whether the actor system has started within a cluster of nodes
	InCluster() bool
	// GetPartition returns the partition where a given actor is located
	GetPartition(actorName string) int
	// Subscribe creates an event subscriber to consume events from the actor system.
	// Remember to use the Unsubscribe method to avoid resource leakage.
	Subscribe() (eventstream.Subscriber, error)
	// Unsubscribe unsubscribes a subscriber.
	Unsubscribe(subscriber eventstream.Subscriber) error
	// ScheduleOnce schedules a one-time delivery of a message to the specified actor (PID) after a given delay.
	//
	// The message will be sent exactly once to the target actor after the specified duration has elapsed.
	// This is a fire-and-forget scheduling mechanism — once delivered, the message will not be retried or repeated.
	//
	// Parameters:
	//	  - ctx: The context for managing cancellation and deadlines.
	//   - message: The proto.Message to be sent.
	//   - pid: The PID of the actor that will receive the message.
	//   - delay: The duration to wait before delivering the message.
	//   - opts: Optional ScheduleOption values such as WithReference to control scheduling behavior.
	//
	// Returns:
	//   - error: An error is returned if scheduling fails due to invalid input or internal errors.
	//
	// Note:
	//   - It's strongly recommended to set a unique reference ID using WithReference if you intend to cancel, pause, or resume the message later.
	//   - If no reference is set, an automatic one will be generated, which may not be easily retrievable.
	ScheduleOnce(ctx context.Context, message proto.Message, pid *PID, delay time.Duration, opts ...ScheduleOption) error
	// Schedule schedules a recurring message to be delivered to the specified actor (PID) at a fixed interval.
	//
	// This function sets up a message to be sent repeatedly to the target actor, with each delivery occurring
	// after the specified interval. The scheduling continues until explicitly canceled or if the actor is no longer available.
	//
	// Parameters:
	//	  - ctx: The context for managing cancellation and deadlines.
	//   - message: The proto.Message to be delivered at regular intervals.
	//   - pid: The PID of the actor that will receive the message.
	//   - interval: The time duration between each delivery of the message.
	//   - opts: Optional ScheduleOption values such as WithReference to control scheduling behavior.
	//
	// Returns:
	//   - error: An error is returned if the message could not be scheduled due to invalid input or internal issues.
	//
	// Note:
	//   - It's strongly recommended to set a unique reference ID using WithReference if you plan to cancel, pause, or resume the scheduled message.
	//   - If no reference is set, an automatic one will be generated internally, which may not be easily retrievable for later operations.
	//   - This function does not provide built-in delivery guarantees such as at-least-once or exactly-once semantics; ensure idempotency where needed.
	Schedule(ctx context.Context, message proto.Message, pid *PID, interval time.Duration, opts ...ScheduleOption) error
	// RemoteScheduleOnce schedules a one-time delivery of a message to a remote actor after a specified delay.
	//
	// This method schedules a message to be sent to an actor located at a remote address once the given interval has elapsed.
	// It requires that remoting is enabled in the actor system configuration.
	//
	// Parameters:
	//	  - ctx: The context for managing cancellation and deadlines.
	//   - message: The proto.Message to be delivered.
	//   - receiver: The address.Address of the remote actor that will receive the message.
	//   - delay: The time duration to wait before delivering the message.
	//   - opts: Optional ScheduleOption values such as WithReference to control scheduling behavior.
	//
	// Returns:
	//   - error: An error is returned if remoting is not enabled, the target address is invalid, or scheduling fails.
	//
	// Note:
	//   - Remoting must be enabled in the actor system for this function to work.
	//   - It's strongly recommended to set a unique reference ID using WithReference if you plan to cancel, pause, or resume the message later.
	//   - If no reference is set, an automatic one will be generated internally, which may not be retrievable.
	RemoteScheduleOnce(ctx context.Context, message proto.Message, receiver *address.Address, delay time.Duration, opts ...ScheduleOption) error
	// RemoteSchedule schedules a recurring message to be sent to a remote actor at a specified interval.
	//
	// This method sends the given message repeatedly to the remote actor located at the specified address,
	// with each delivery occurring after the configured time interval.
	// Remoting must be enabled in the actor system for this functionality to work.
	//
	// Parameters:
	//	  - ctx: The context for managing cancellation and deadlines.
	//   - message: The proto.Message to be delivered periodically.
	//   - receiver: The address.Address of the remote actor that will receive the message.
	//   - interval: The time duration between each message delivery.
	//   - opts: Optional ScheduleOption values such as WithReference to control scheduling behavior.
	//
	// Returns:
	//   - error: An error is returned if remoting is not enabled, the target address is invalid, or scheduling fails.
	//
	// Note:
	//   - Remoting must be enabled in the actor system for this method to function correctly.
	//   - It's strongly recommended to set a unique reference ID using WithReference if you plan to cancel, pause, or resume the scheduled message.
	//   - If no reference is set, an automatic one will be generated internally, which may not be easily retrievable for later operations.
	RemoteSchedule(ctx context.Context, message proto.Message, receiver *address.Address, interval time.Duration, opts ...ScheduleOption) error
	// ScheduleWithCron schedules a message to be delivered to the specified actor (PID) using a cron expression.
	//
	// This method enables flexible time-based scheduling using standard cron syntax, allowing you to specify complex recurring schedules.
	// The message will be sent to the target actor according to the schedule defined by the cron expression.
	//
	// Parameters:
	//	  - ctx: The context for managing cancellation and deadlines.
	//   - message: The proto.Message to be delivered.
	//   - pid: The PID of the actor that will receive the message.
	//   - cronExpression: A standard cron-formatted string (e.g., "0 */5 * * * *") representing the schedule.
	//   - opts: Optional ScheduleOption values such as WithReference to control scheduling behavior.
	//
	// Returns:
	//   - error: An error is returned if the cron expression is invalid or if scheduling fails due to internal errors.
	//
	// Note:
	//   - It's strongly recommended to set a unique reference ID using WithReference if you plan to cancel, pause, or resume the scheduled message.
	//   - If no reference is set, an automatic one will be generated internally, which may not be easily retrievable for future operations.
	//   - The cron expression must follow the format supported by the scheduler (typically 6 or 5 fields depending on implementation).
	ScheduleWithCron(ctx context.Context, message proto.Message, pid *PID, cronExpression string, opts ...ScheduleOption) error
	// RemoteScheduleWithCron schedules a message to be sent to a remote actor according to a cron expression.
	//
	// This method allows scheduling messages to remote actors using flexible cron-based timing,
	// enabling complex recurring schedules for message delivery.
	// Remoting must be enabled in the actor system for this method to work.
	//
	// Parameters:
	//	  - ctx: The context for managing cancellation and deadlines.
	//   - message: The proto.Message to be delivered according to the cron schedule.
	//   - receiver: The address.Address of the remote actor that will receive the message.
	//   - cronExpression: A standard cron-formatted string defining the schedule (e.g., "0 0 * * *").
	//   - opts: Optional ScheduleOption values such as WithReference to control scheduling behavior.
	//
	// Returns:
	//   - error: An error is returned if the cron expression is invalid, remoting is disabled, or scheduling fails.
	//
	// Note:
	//   - Remoting must be enabled in the actor system for this functionality.
	//   - It's strongly recommended to set a unique reference ID using WithReference if you intend to cancel, pause, or resume the scheduled message.
	//   - If no reference is set, an automatic one will be generated internally and may not be easily retrievable.
	//   - The cron expression must conform to the scheduler’s supported format (usually 5 or 6 fields).
	RemoteScheduleWithCron(ctx context.Context, message proto.Message, receiver *address.Address, cronExpression string, opts ...ScheduleOption) error
	// CancelSchedule cancels a previously scheduled message intended for delivery to a target actor (PID).
	//
	// It attempts to locate and cancel the scheduled task associated with the specified message reference.
	// If the scheduled message cannot be found, has already been delivered, or was previously canceled, an error is returned.
	//
	// Parameters:
	//   - reference: The message reference previously used when scheduling the message
	//
	// Returns:
	//   - error: An error is returned if the scheduled message could not be found or canceled.
	CancelSchedule(reference string) error
	// PauseSchedule pauses a previously scheduled message that was set to be delivered to a target actor (PID).
	//
	// This function temporarily halts the delivery of the scheduled message. It can be resumed later using a corresponding resume mechanism,
	// depending on the scheduler's capabilities. If the message has already been delivered or cannot be found, an error is returned.
	//
	// Parameters:
	//   - reference: The message reference previously used when scheduling the message
	//
	// Returns:
	//   - error: An error is returned if the scheduled message cannot be found, has already been delivered, or cannot be paused.
	PauseSchedule(reference string) error
	// ResumeSchedule resumes a previously paused scheduled message intended for delivery to a target actor (PID).
	//
	// This function reactivates a scheduled message that was previously paused, allowing it to continue toward delivery.
	// If the message has already been delivered, canceled, or cannot be found, an error is returned.
	//
	// Parameters:
	//   - reference: The message reference previously used when scheduling the message
	//
	// Returns:
	//   - error: An error is returned if the scheduled message cannot be found, was never paused, has already been delivered, or cannot be resumed.
	ResumeSchedule(reference string) error
	// PeerAddress returns the actor system address known in the cluster. That address is used by other nodes to communicate with the actor system.
	// This address is empty when cluster mode is not activated
	PeerAddress() string
	// Register registers an actor for future use. This is necessary when creating an actor remotely
	Register(ctx context.Context, actor Actor) error
	// Deregister removes a registered actor from the registry
	Deregister(ctx context.Context, actor Actor) error
	// Logger returns the logger sets when creating the actor system
	Logger() log.Logger
	// Host returns the actor system node host address
	// This is the bind address for remote communication
	Host() string
	// Port returns the actor system node port.
	// This is the bind port for remote communication
	Port() int
	// Uptime is the number of seconds since the actor system started
	Uptime() int64
	// Running returns true when the actor system is running
	Running() bool
	// Run starts the actor system, blocks on the signals channel, and then
	// gracefully shuts the application down.
	// It's designed to make typical applications simple to run.
	// All of Run's functionality is implemented in terms of the exported
	// Start and Stop methods. Applications with more specialized needs
	// can use those methods directly instead of relying on Run.
	Run(ctx context.Context, startHook func(ctx context.Context) error, stopHook func(ctx context.Context) error)
	// TopicActor returns the topic actor, a system-managed actor responsible for handling
	// publish-subscribe (pub-sub) functionality within the actor system.
	//
	// The topic actor maintains a registry of subscribers (actors) per topic and ensures
	// that messages published to a topic are delivered to all registered subscribers.
	//
	// Requirements:
	//   - PubSub mode must be enabled via the WithPubSub() option when initializing the actor system.
	//
	// Cluster Behavior:
	//   - In cluster mode, messages published to a topic on one node are forwarded to other nodes,
	//     but only once per topic actor with active local subscribers. This ensures efficient message
	//     propagation without redundant network traffic.
	//
	// Usage:
	//   system := NewActorSystem(WithPubSub())
	//
	// Returns the actor reference for the topic actor.
	TopicActor() *PID
	// Extensions returns a slice of all registered extensions in the ActorSystem.
	//
	// This allows system-level introspection or iteration over all available extensions.
	// It can be useful for diagnostics, monitoring, or applying configuration across all extensions.
	//
	// Returns:
	//   - []extension.Extension: A list of all registered extensions.
	Extensions() []extension.Extension
	// Extension retrieves a specific registered extension by its unique ID.
	//
	// This method allows actors or system components to access a specific Extension
	// instance that was previously registered using WithExtensions.
	//
	// Parameters:
	//   - extensionID: The unique identifier of the extension to retrieve.
	//
	// Returns:
	//   - extension.Extension: The registered extension with the given ID, or nil if not found.
	Extension(extensionID string) extension.Extension
	// Inject provides a way to register shared dependencies with the ActorSystem.
	//
	// These dependencies — such as clients, services, or repositories — will be injected
	// into actors that declare them as required when using SpawnOptions.
	//
	// This mechanism ensures actors are provisioned consistently with the resources they
	// depend on, even when they're relocated (e.g., during failover or rescheduling in a
	// distributed cluster environment).
	//
	// Actors can retrieve these dependencies via their context, enabling decoupled,
	// testable, and runtime-injected configurations.
	//
	// Returns an error if the actor system has not started.
	Inject(dependencies ...extension.Dependency) error
	// GetGrain retrieves or activates a Grain (virtual actor) identified by the given name.
	GetGrain(ctx context.Context, name string, factory GrainFactory) (*Identity, error)
	// AskGrain sends a request message to a Grain identified by the given identity.
	//
	// This method locates or spawns the target Grain (either locally or in the cluster), sends the provided
	// protobuf message, and waits for a response or error. The request timeout can be customized using
	// the WithRequestTimeout GrainOption; otherwise, a default timeout is used.
	//
	// Parameters:
	//   - ctx: context for cancellation and timeout control.
	//   - identity: the unique identity of the Grain.
	//   - message: the protobuf message to send to the Grain.
	//   - opts: optional GrainOptions to configure the Grain (e.g., dependencies, timeout).
	//
	// Returns:
	//   - response: the response from the Grain, if successful.
	//   - error: an error if the request fails, times out, or the system is not started.
	AskGrain(ctx context.Context, identity *Identity, message proto.Message, opts ...GrainOption) (response proto.Message, err error)
	// TellGrain sends an asynchronous message to a Grain (virtual actor) identified by the given identity.
	//
	// This method locates or activates the target Grain (locally or in the cluster) and delivers the provided
	// protobuf message without waiting for a response. Use this for fire-and-forget scenarios where no reply is expected.
	//
	// Parameters:
	//   - ctx: Context for cancellation and timeout control.
	//   - identity: The unique identity of the Grain.
	//   - message: The protobuf message to send to the Grain.
	//   - opts: Optional GrainOptions to configure the Grain (e.g., dependencies, timeout).
	//
	// Returns:
	//   - error: An error if the message could not be delivered or the system is not started.
	TellGrain(ctx context.Context, identity *Identity, message proto.Message, opts ...GrainOption) error

	// internally used
	handleRemoteAsk(ctx context.Context, to *PID, message proto.Message, timeout time.Duration) (response proto.Message, err error)
	handleRemoteTell(ctx context.Context, to *PID, message proto.Message) error
	putActorOnCluster(actor *PID) error
	putGrainOnCluster(grain *grainProcess) error
	getPeerStateFromStore(address string) (*internalpb.PeerState, error)
	removePeerStateFromStore(address string) error
	reservedName(nameType nameType) string
	getCluster() cluster.Interface
	tree() *tree
	completeRebalancing()
	getRootGuardian() *PID
	getSystemGuardian() *PID
	getUserGuardian() *PID
	getDeathWatch() *PID
	getDeadletter() *PID
	getSingletonManager() *PID
	getWorkerPool() *workerpool.WorkerPool
	getReflection() *reflection
	findRoutee(routeeName string) (*PID, bool)
	isShuttingDown() bool
	getRemoting() *Remoting
	getGrains() *collection.Map[Identity, *grainProcess]
	// recreateGrain recreates a serialized Grain.
	//
	// It instantiates the grain, activates it, registers it locally, and updates the cluster registry.
	// Returns an error if any step fails.
	recreateGrain(ctx context.Context, props *internalpb.Grain) error
}

// ActorSystem represent a collection of actors on a given node
// Only a single instance of the ActorSystem can be created on a given node
type actorSystem struct {
	// hold the actors tree in the system
	actors *tree

	// states whether the actor system has started or not
	started  *atomic.Bool
	starting *atomic.Bool

	// Specifies the actor system name
	name string
	// Specifies the logger to use in the system
	logger log.Logger

	// Specifies how long the sender of a message should wait to receive a reply
	// when using SendReply. The default value is 5s
	askTimeout time.Duration
	// Specifies the shutdown timeout. The default value is 30s
	shutdownTimeout time.Duration
	// Specifies the maximum of retries to attempt when the actor
	// initialization fails. The default value is 5
	actorInitMaxRetries int
	// Specifies the actors initialization timeout
	// The default value is 1s
	actorInitTimeout time.Duration

	// Specifies whether remoting is enabled.
	// This allows to handle remote messaging
	remotingEnabled atomic.Bool
	remoting        *Remoting
	// Specifies the remoting server
	server       *stdhttp.Server
	listener     net.Listener
	remoteConfig *remote.Config

	// cluster settings
	clusterEnabled atomic.Bool
	// cluster mode
	cluster            cluster.Interface
	actorsQueue        chan *internalpb.Actor
	grainsQueue        chan *internalpb.Grain
	eventsQueue        <-chan *cluster.Event
	clusterSyncStopSig chan types.Unit
	partitionHasher    hash.Hasher
	clusterNode        *discovery.Node

	// help protect some the fields to set
	locker sync.Mutex

	stopGC chan types.Unit

	// specifies the events stream
	eventsStream eventstream.Stream

	// specifies the message scheduler
	scheduler *scheduler

	registry   types.Registry
	reflection *reflection

	clusterStore     *cluster.Store
	clusterConfig    *ClusterConfig
	rebalancingQueue chan *internalpb.PeerState
	rebalancedNodes  goset.Set[string]

	rebalancer       *PID
	rootGuardian     *PID
	userGuardian     *PID
	systemGuardian   *PID
	deathWatch       *PID
	deadletter       *PID
	singletonManager *PID
	topicActor       *PID

	startedAt       *atomic.Int64
	rebalancing     *atomic.Bool
	rebalanceLocker *sync.Mutex
	shutdownHooks   []ShutdownHook

	actorsCounter      *atomic.Uint64
	deadlettersCounter *atomic.Uint64

	clientTLS        *tls.Config
	serverTLS        *tls.Config
	pubsubEnabled    atomic.Bool
	workerPool       *workerpool.WorkerPool
	enableRelocation atomic.Bool
	extensions       *collection.Map[string, extension.Extension]

	spawnOnNext  *atomic.Uint32
	shuttingDown *atomic.Bool
	grains       *collection.Map[Identity, *grainProcess]
}

var (
	// enforce compilation error when all methods of the ActorSystem interface are not implemented
	// by the struct actorSystem
	_ ActorSystem                              = (*actorSystem)(nil)
	_ internalpbconnect.RemotingServiceHandler = (*actorSystem)(nil)
	_ internalpbconnect.ClusterServiceHandler  = (*actorSystem)(nil)
)

// NewActorSystem creates an instance of ActorSystem
func NewActorSystem(name string, opts ...Option) (ActorSystem, error) {
	if name == "" {
		return nil, ErrNameRequired
	}
	if match, _ := regexp.MatchString("^[a-zA-Z0-9][a-zA-Z0-9-_]*$", name); !match {
		return nil, ErrInvalidActorSystemName
	}

	system := &actorSystem{
		actorsQueue:         make(chan *internalpb.Actor, 10),
		grainsQueue:         make(chan *internalpb.Grain, 10),
		name:                name,
		logger:              log.New(log.ErrorLevel, os.Stderr),
		actorInitMaxRetries: DefaultInitMaxRetries,
		locker:              sync.Mutex{},
		shutdownTimeout:     DefaultShutdownTimeout,
		stopGC:              make(chan types.Unit, 1),
		eventsStream:        eventstream.New(),
		partitionHasher:     hash.DefaultHasher(),
		actorInitTimeout:    DefaultInitTimeout,
		eventsQueue:         make(chan *cluster.Event, 1),
		registry:            types.NewRegistry(),
		clusterSyncStopSig:  make(chan types.Unit, 1),
		remoteConfig:        remote.DefaultConfig(),
		actors:              newTree(),
		startedAt:           atomic.NewInt64(0),
		rebalancing:         atomic.NewBool(false),
		shutdownHooks:       make([]ShutdownHook, 0),
		rebalancedNodes:     goset.NewSet[string](),
		rebalanceLocker:     &sync.Mutex{},
		actorsCounter:       atomic.NewUint64(0),
		deadlettersCounter:  atomic.NewUint64(0),
		topicActor:          nil,
		extensions:          collection.NewMap[string, extension.Extension](),
		spawnOnNext:         atomic.NewUint32(0),
		shuttingDown:        atomic.NewBool(false),
<<<<<<< HEAD
		grains:              collection.NewMap[Identity, *grainProcess](),
=======
		started:             atomic.NewBool(false),
		starting:            atomic.NewBool(false),
>>>>>>> a913f013
	}

	system.enableRelocation.Store(true)
	system.started.Store(false)
	system.remotingEnabled.Store(false)
	system.clusterEnabled.Store(false)
	system.pubsubEnabled.Store(false)

	system.reflection = newReflection(system.registry)

	// apply the various options
	for _, opt := range opts {
		opt.Apply(system)
	}

	// set the worker pool
	system.workerPool = workerpool.New(
		workerpool.WithPoolSize(300),
		workerpool.WithPassivateAfter(time.Second),
		workerpool.WithLogger(system.logger),
	)

	// validate extensions when defined
	if system.extensions.Len() > 0 {
		if err := system.validateExtensions(); err != nil {
			return nil, err
		}
	}

	if err := system.remoteConfig.Sanitize(); err != nil {
		return nil, err
	}

	// we need to make sure the cluster kinds are defined
	if system.clusterEnabled.Load() {
		if err := system.clusterConfig.Validate(); err != nil {
			return nil, err
		}
	}

	// perform some quick validations on the TLS configurations
	if (system.serverTLS == nil) != (system.clientTLS == nil) {
		return nil, ErrInvalidTLSConfiguration
	}

	// append the right protocols to the TLS settings
	system.ensureTLSProtos()

	return system, nil
}

// Run starts the actor system, blocks on the signals channel, and then
// gracefully shuts the application down and terminate the running processing.
// It's designed to make typical applications simple to run.
// The minimal GoAkt application looks like this:
//
//	NewActorSystem(name, opts).Run(ctx, startHook, stopHook)
//
// All of Run's functionality is implemented in terms of the exported
// Start and Stop methods. Applications with more specialized needs
// can use those methods directly instead of relying on Run.
func (x *actorSystem) Run(ctx context.Context, startHook func(ctx context.Context) error, stophook func(ctx context.Context) error) {
	if err := errorschain.
		New(errorschain.ReturnFirst()).
		AddErrorFn(func() error { return startHook(ctx) }).
		AddErrorFn(func() error { return x.Start(ctx) }).
		Error(); err != nil {
		x.logger.Fatal(err)
		os.Exit(1)
		return
	}

	// wait for interruption/termination
	notifier := make(chan os.Signal, 1)
	done := make(chan types.Unit, 1)
	signal.Notify(notifier, syscall.SIGINT, syscall.SIGTERM)
	// wait for a shutdown signal, and then shutdown
	go func() {
		sig := <-notifier
		x.logger.Infof("received an interrupt signal (%s) to shutdown", sig.String())

		if err := errorschain.
			New(errorschain.ReturnFirst()).
			AddErrorFn(func() error { return stophook(ctx) }).
			AddErrorFn(func() error { return x.Stop(ctx) }).
			Error(); err != nil {
			x.logger.Fatal(err)
		}

		signal.Stop(notifier)
		done <- types.Unit{}
	}()
	<-done
	pid := os.Getpid()
	// make sure if it is unix init process to exit
	if pid == 1 {
		os.Exit(0)
	}

	process, _ := os.FindProcess(pid)
	switch runtime.GOOS {
	case "windows":
		_ = process.Kill()
	default:
		_ = process.Signal(syscall.SIGTERM)
	}
}

// Start initializes the actor system.
// To guarantee a clean shutdown during unexpected system terminations,
// developers must handle SIGTERM and SIGINT signals appropriately and invoke Stop.
func (x *actorSystem) Start(ctx context.Context) error {
	// make sure we don't start the actor system twice
	if x.started.Load() {
		return ErrActorSystemAlreadyStarted
	}

	x.logger.Infof("%s actor system starting on %s/%s..", x.name, runtime.GOOS, runtime.GOARCH)
	x.starting.Store(true)
	if err := errorschain.
		New(errorschain.ReturnFirst()).
		AddErrorFn(x.workerPool.Start).
		AddErrorFn(func() error { return x.enableRemoting(ctx) }).
		AddErrorFn(func() error { return x.enableClustering(ctx) }).
		AddErrorFn(func() error { return x.spawnRootGuardian(ctx) }).
		AddErrorFn(func() error { return x.spawnSystemGuardian(ctx) }).
		AddErrorFn(func() error { return x.spawnNoSender(ctx) }).
		AddErrorFn(func() error { return x.spawnUserGuardian(ctx) }).
		AddErrorFn(func() error { return x.spawnRebalancer(ctx) }).
		AddErrorFn(func() error { return x.spawnDeathWatch(ctx) }).
		AddErrorFn(func() error { return x.spawnDeadletter(ctx) }).
		AddErrorFn(func() error { return x.spawnSingletonManager(ctx) }).
		AddErrorFn(func() error { return x.spawnTopicActor(ctx) }).
		Error(); err != nil {
		x.workerPool.Stop()
		return errorschain.
			New(errorschain.ReturnAll()).
			AddErrorFn(func() error { return err }).
			AddErrorFn(func() error { return x.shutdown(ctx) }).
			Error()
	}

	x.startMessagesScheduler(ctx)
	x.started.Store(true)
	x.starting.Store(false)
	x.startedAt.Store(time.Now().Unix())
	x.logger.Infof("%s actor system successfully started..:)", x.name)
	return nil
}

// Stop stops the actor system and does not terminate the program.
// One needs to explicitly call os.Exit to terminate the program.
func (x *actorSystem) Stop(ctx context.Context) error {
	return x.shutdown(ctx)
}

// Metric returns the actor system metrics.
// The metrics does not include any cluster data
func (x *actorSystem) Metric(ctx context.Context) *Metric {
	if x.started.Load() {
		x.getSetDeadlettersCount(ctx)
		// we ignore the error here
		memSize, _ := memory.Size()
		memAvail, _ := memory.Free()
		memUsed := memory.Used()

		return &Metric{
			deadlettersCount: int64(x.deadlettersCounter.Load()),
			actorsCount:      int64(x.actorsCounter.Load()),
			uptime:           x.Uptime(),
			memSize:          memSize,
			memAvail:         memAvail,
			memUsed:          memUsed,
		}
	}
	return nil
}

// Running returns true when the actor system is running
func (x *actorSystem) Running() bool {
	return x.started.Load()
}

// Uptime returns the number of seconds since the actor system started
func (x *actorSystem) Uptime() int64 {
	if x.started.Load() {
		return time.Now().Unix() - x.startedAt.Load()
	}
	return 0
}

// Host returns the actor system node host address
// This is the bind address for remote communication
func (x *actorSystem) Host() string {
	x.locker.Lock()
	host := x.remoteConfig.BindAddr()
	x.locker.Unlock()
	return host
}

// Port returns the actor system node port.
// This is the bind port for remote communication
func (x *actorSystem) Port() int {
	x.locker.Lock()
	port := x.remoteConfig.BindPort()
	x.locker.Unlock()
	return port
}

// Logger returns the logger sets when creating the actor system
func (x *actorSystem) Logger() log.Logger {
	x.locker.Lock()
	logger := x.logger
	x.locker.Unlock()
	return logger
}

// Deregister removes a registered actor from the registry
func (x *actorSystem) Deregister(_ context.Context, actor Actor) error {
	x.locker.Lock()
	defer x.locker.Unlock()

	if !x.started.Load() {
		return ErrActorSystemNotStarted
	}

	x.registry.Deregister(actor)
	return nil
}

// Register registers an actor for future use. This is necessary when creating an actor remotely
func (x *actorSystem) Register(_ context.Context, actor Actor) error {
	x.locker.Lock()
	defer x.locker.Unlock()

	if !x.started.Load() {
		return ErrActorSystemNotStarted
	}

	x.registry.Register(actor)
	return nil
}

// Schedule schedules a recurring message to be delivered to the specified actor (PID) at a fixed interval.
//
// This function sets up a message to be sent repeatedly to the target actor, with each delivery occurring
// after the specified interval. The scheduling continues until explicitly canceled or if the actor is no longer available.
//
// Parameters:
//   - ctx: The context for managing cancellation and deadlines.
//   - message: The proto.Message to be delivered at regular intervals.
//   - pid: The PID of the actor that will receive the message.
//   - interval: The time duration between each delivery of the message.
//   - opts: Optional ScheduleOption values such as WithReference to control scheduling behavior.
//
// Returns:
//   - error: An error is returned if the message could not be scheduled due to invalid input or internal issues.
//
// Note:
//   - It's strongly recommended to set a unique reference ID using WithReference if you plan to cancel, pause, or resume the scheduled message.
//   - If no reference is set, an automatic one will be generated internally, which may not be easily retrievable for later operations.
//   - This function does not provide built-in delivery guarantees such as at-least-once or exactly-once semantics; ensure idempotency where needed.
func (x *actorSystem) Schedule(_ context.Context, message proto.Message, pid *PID, interval time.Duration, opts ...ScheduleOption) error {
	return x.scheduler.Schedule(message, pid, interval, opts...)
}

// RemoteSchedule schedules a recurring message to be sent to a remote actor at a specified interval.
//
// This method sends the given message repeatedly to the remote actor located at the specified address,
// with each delivery occurring after the configured time interval.
// Remoting must be enabled in the actor system for this functionality to work.
//
// Parameters:
//   - ctx: The context for managing cancellation and deadlines.
//   - message: The proto.Message to be delivered periodically.
//   - to: The address.Address of the remote actor that will receive the message.
//   - interval: The time duration between each message delivery.
//   - opts: Optional ScheduleOption values such as WithReference to control scheduling behavior.
//
// Returns:
//   - error: An error is returned if remoting is not enabled, the target address is invalid, or scheduling fails.
//
// Note:
//   - Remoting must be enabled in the actor system for this method to function correctly.
//   - It's strongly recommended to set a unique reference ID using WithReference if you plan to cancel, pause, or resume the scheduled message.
//   - If no reference is set, an automatic one will be generated internally, which may not be easily retrievable for later operations.
func (x *actorSystem) RemoteSchedule(_ context.Context, message proto.Message, receiver *address.Address, interval time.Duration, opts ...ScheduleOption) error {
	return x.scheduler.RemoteSchedule(message, receiver, interval, opts...)
}

// ScheduleOnce schedules a one-time delivery of a message to the specified actor (PID) after a given delay.
//
// The message will be sent exactly once to the target actor after the specified duration has elapsed.
// This is a fire-and-forget scheduling mechanism — once delivered, the message will not be retried or repeated.
//
// Parameters:
//   - ctx: The context for managing cancellation and deadlines.
//   - message: The proto.Message to be sent.
//   - pid: The PID of the actor that will receive the message.
//   - delay: The duration to wait before delivering the message.
//   - opts: Optional ScheduleOption values such as WithReference to control scheduling behavior.
//
// Returns:
//   - error: An error is returned if scheduling fails due to invalid input or internal errors.
//
// Note:
//   - It's strongly recommended to set a unique reference ID using WithReference if you intend to cancel, pause, or resume the message later.
//   - If no reference is set, an automatic one will be generated, which may not be easily retrievable.
func (x *actorSystem) ScheduleOnce(_ context.Context, message proto.Message, pid *PID, interval time.Duration, opts ...ScheduleOption) error {
	return x.scheduler.ScheduleOnce(message, pid, interval, opts...)
}

// RemoteScheduleOnce schedules a one-time delivery of a message to a remote actor after a specified delay.
//
// This method schedules a message to be sent to an actor located at a remote address once the given interval has elapsed.
// It requires that remoting is enabled in the actor system configuration.
//
// Parameters:
//   - ctx: The context for managing cancellation and deadlines.
//   - message: The proto.Message to be delivered.
//   - to: The address.Address of the remote actor that will receive the message.
//   - delay: The time duration to wait before delivering the message.
//   - opts: Optional ScheduleOption values such as WithReference to control scheduling behavior.
//
// Returns:
//   - error: An error is returned if remoting is not enabled, the target address is invalid, or scheduling fails.
//
// Note:
//   - Remoting must be enabled in the actor system for this function to work.
//   - It's strongly recommended to set a unique reference ID using WithReference if you plan to cancel, pause, or resume the message later.
//   - If no reference is set, an automatic one will be generated internally, which may not be retrievable.
func (x *actorSystem) RemoteScheduleOnce(_ context.Context, message proto.Message, receiver *address.Address, interval time.Duration, opts ...ScheduleOption) error {
	return x.scheduler.RemoteScheduleOnce(message, receiver, interval, opts...)
}

// ScheduleWithCron schedules a message to be delivered to the specified actor (PID) using a cron expression.
//
// This method enables flexible time-based scheduling using standard cron syntax, allowing you to specify complex recurring schedules.
// The message will be sent to the target actor according to the schedule defined by the cron expression.
//
// Parameters:
//   - ctx: The context for managing cancellation and deadlines.
//   - message: The proto.Message to be delivered.
//   - pid: The PID of the actor that will receive the message.
//   - cronExpression: A standard cron-formatted string (e.g., "0 */5 * * * *") representing the schedule.
//   - opts: Optional ScheduleOption values such as WithReference to control scheduling behavior.
//
// Returns:
//   - error: An error is returned if the cron expression is invalid or if scheduling fails due to internal errors.
//
// Note:
//   - It's strongly recommended to set a unique reference ID using WithReference if you plan to cancel, pause, or resume the scheduled message.
//   - If no reference is set, an automatic one will be generated internally, which may not be easily retrievable for future operations.
//   - The cron expression must follow the format supported by the scheduler (typically 6 or 5 fields depending on implementation).
func (x *actorSystem) ScheduleWithCron(_ context.Context, message proto.Message, pid *PID, cronExpression string, opts ...ScheduleOption) error {
	return x.scheduler.ScheduleWithCron(message, pid, cronExpression, opts...)
}

// RemoteScheduleWithCron schedules a message to be sent to a remote actor according to a cron expression.
//
// This method allows scheduling messages to remote actors using flexible cron-based timing,
// enabling complex recurring schedules for message delivery.
// Remoting must be enabled in the actor system for this method to work.
//
// Parameters:
//   - ctx: The context for managing cancellation and deadlines.
//   - message: The proto.Message to be delivered according to the cron schedule.
//   - to: The address.Address of the remote actor that will receive the message.
//   - cronExpression: A standard cron-formatted string defining the schedule (e.g., "0 0 * * *").
//   - opts: Optional ScheduleOption values such as WithReference to control scheduling behavior.
//
// Returns:
//   - error: An error is returned if the cron expression is invalid, remoting is disabled, or scheduling fails.
//
// Note:
//   - Remoting must be enabled in the actor system for this functionality.
//   - It's strongly recommended to set a unique reference ID using WithReference if you intend to cancel, pause, or resume the scheduled message.
//   - If no reference is set, an automatic one will be generated internally and may not be easily retrievable.
//   - The cron expression must conform to the scheduler’s supported format (usually 5 or 6 fields).
func (x *actorSystem) RemoteScheduleWithCron(_ context.Context, message proto.Message, receiver *address.Address, cronExpression string, opts ...ScheduleOption) error {
	return x.scheduler.RemoteScheduleWithCron(message, receiver, cronExpression, opts...)
}

// CancelSchedule cancels a previously scheduled message intended for delivery to a target actor.
//
// It attempts to locate and cancel the scheduled task associated with the specified message reference.
// If the scheduled message cannot be found, has already been delivered, or was previously canceled, an error is returned.
//
// Parameters:
//   - reference: The message reference previously used when scheduling the message
//
// Returns:
//   - error: An error is returned if the scheduled message could not be found or canceled.
func (x *actorSystem) CancelSchedule(reference string) error {
	return x.scheduler.CancelSchedule(reference)
}

// PauseSchedule pauses a previously scheduled message that was set to be delivered to a target actor.
//
// This function temporarily halts the delivery of the scheduled message. It can be resumed later using a corresponding resume mechanism,
// depending on the scheduler's capabilities. If the message has already been delivered or cannot be found, an error is returned.
//
// Parameters:
//   - reference: The message reference previously used when scheduling the message
//
// Returns:
//   - error: An error is returned if the scheduled message cannot be found, has already been delivered, or cannot be paused.
func (x *actorSystem) PauseSchedule(reference string) error {
	return x.scheduler.PauseSchedule(reference)
}

// ResumeSchedule resumes a previously paused scheduled message intended for delivery to a target actor.
//
// This function reactivates a scheduled message that was previously paused, allowing it to continue toward delivery.
// If the message has already been delivered, canceled, or cannot be found, an error is returned.
//
// Parameters:
//   - reference: The message reference previously used when scheduling the message
//
// Returns:
//   - error: An error is returned if the scheduled message cannot be found, was never paused, has already been delivered, or cannot be resumed.
func (x *actorSystem) ResumeSchedule(reference string) error {
	return x.scheduler.ResumeSchedule(reference)
}

// Subscribe creates an event subscriber to consume events from the actor system.
// Remember to use the Unsubscribe method to avoid resource leakage.
func (x *actorSystem) Subscribe() (eventstream.Subscriber, error) {
	if !x.started.Load() {
		return nil, ErrActorSystemNotStarted
	}
	x.locker.Lock()
	subscriber := x.eventsStream.AddSubscriber()
	x.eventsStream.Subscribe(subscriber, eventsTopic)
	x.locker.Unlock()
	return subscriber, nil
}

// Unsubscribe unsubscribes a subscriber.
func (x *actorSystem) Unsubscribe(subscriber eventstream.Subscriber) error {
	if !x.started.Load() {
		return ErrActorSystemNotStarted
	}
	x.locker.Lock()
	x.eventsStream.Unsubscribe(subscriber, eventsTopic)
	x.eventsStream.RemoveSubscriber(subscriber)
	x.locker.Unlock()
	return nil
}

// GetPartition returns the partition where a given actor is located
func (x *actorSystem) GetPartition(actorName string) int {
	if !x.InCluster() {
		// TODO: maybe add a partitioner function
		return 0
	}
	return x.cluster.GetPartition(actorName)
}

// InCluster states whether the actor system is started within a cluster of nodesMap
func (x *actorSystem) InCluster() bool {
	return x.started.Load() &&
		x.clusterEnabled.Load() &&
		x.cluster != nil
}

// NumActors returns the total number of active actors on a given running node.
// This does not account for the total number of actors in the cluster
func (x *actorSystem) NumActors() uint64 {
	return x.actorsCounter.Load()
}

// Spawn creates and starts a new actor in the local actor system.
//
// The actor will be registered under the given `name`, allowing other actors
// or components to send messages to it using the returned *PID. If an actor
// with the same name already exists in the local system, an error will be returned.
//
// Parameters:
//   - ctx: A context used to control cancellation and timeouts during the spawn process.
//   - name: A unique identifier for the actor within the local actor system.
//   - actor: An instance implementing the Actor interface, representing the behavior and lifecycle of the actor.
//   - opts: Optional SpawnOptions to customize the actor's behavior (e.g., dependency, mailbox, supervisor strategy).
//
// Returns:
//   - *PID: A pointer to the Process ID of the spawned actor, used for message passing.
//   - error: An error if the actor could not be spawned (e.g., name conflict, invalid configuration).
//
// Example:
//
//	pid, err := system.Spawn(ctx, "user-service", NewUserActor())
//	if err != nil {
//	    log.Fatalf("Failed to spawn actor: %v", err)
//	}
//
// Note: Actors spawned using this method are confined to the local actor system.
// For distributed scenarios, use a SpawnOn method.
func (x *actorSystem) Spawn(ctx context.Context, name string, actor Actor, opts ...SpawnOption) (*PID, error) {
	if !x.started.Load() {
		return nil, ErrActorSystemNotStarted
	}

	// check some preconditions
	if err := x.checkSpawnPreconditions(ctx, name, actor, false); err != nil {
		return nil, err
	}

	actorAddress := x.actorAddress(name)
	pidNode, exist := x.actors.node(actorAddress.String())
	if exist {
		pid := pidNode.value()
		if pid.IsRunning() {
			return pid, nil
		}
	}

	pid, err := x.configPID(ctx, name, actor, opts...)
	if err != nil {
		return nil, err
	}

	x.actorsCounter.Inc()
	// add the given actor to the tree and supervise it
	guardian := x.getUserGuardian()
	_ = x.actors.addNode(guardian, pid)
	x.actors.addWatcher(pid, x.deathWatch)
	return pid, x.putActorOnCluster(pid)
}

// SpawnNamedFromFunc creates an actor with the given receive function and provided name. One can set the PreStart and PostStop lifecycle hooks
// in the given optional options
func (x *actorSystem) SpawnNamedFromFunc(ctx context.Context, name string, receiveFunc ReceiveFunc, opts ...FuncOption) (*PID, error) {
	if !x.started.Load() {
		return nil, ErrActorSystemNotStarted
	}

	config := newFuncConfig(opts...)
	actor := newFuncActor(name, receiveFunc, config)

	// check some preconditions
	if err := x.checkSpawnPreconditions(ctx, name, actor, false); err != nil {
		return nil, err
	}

	actorAddress := x.actorAddress(name)
	pidNode, exist := x.actors.node(actorAddress.String())
	if exist {
		pid := pidNode.value()
		if pid.IsRunning() {
			return pid, nil
		}
	}

	pid, err := x.configPID(ctx, name, actor, WithMailbox(config.mailbox), WithRelocationDisabled())
	if err != nil {
		return nil, err
	}

	x.actorsCounter.Inc()
	_ = x.actors.addNode(x.userGuardian, pid)
	x.actors.addWatcher(pid, x.deathWatch)
	return pid, x.putActorOnCluster(pid)
}

// SpawnOn creates and starts an actor, either locally or on a remote node,
// depending on the configuration of the actor system.
//
// In cluster mode, the actor may be spawned on any node in the cluster
// based on the specified placement strategy. Supported strategies include:
//   - RoundRobin: Distributes actors evenly across available nodes.
//   - Random: Choose a node at random.
//   - Local: Ensures that the actor is created on the local node.
//
// In non-cluster mode, the actor is created on the local actor system
// just like with the standard `Spawn` function.
//
// Unlike `Spawn`, `SpawnOn` does not return a PID immediately. To interact with
// the spawned actor, use the `ActorOf` method to resolve its PID or Address after it has been
// successfully created.
//
// Parameters:
//   - ctx: A context used to control cancellation and timeouts during the spawn process.
//   - name: A globally unique name for the actor in the cluster.
//   - actor: An instance implementing the Actor interface.
//   - opts: Optional SpawnOptions, such as placement strategy or dependencies, mailbox, supervisor strategy.
//
// Returns:
//   - error: An error if the actor could not be spawned (e.g., name conflict,
//     network failure, or misconfiguration).
//
// Example:
//
//	err := system.SpawnOn(ctx, "actor-1", NewCartActor(), WithPlacement(Random))
//	if err != nil {
//	    log.Fatalf("Failed to spawn actor: %v", err)
//	}
//
// Note: The created actor used the default mailbox set during the creation of the actor system.
func (x *actorSystem) SpawnOn(ctx context.Context, name string, actor Actor, opts ...SpawnOption) error {
	if !x.started.Load() {
		return ErrActorSystemNotStarted
	}

	// check some preconditions
	if err := x.checkSpawnPreconditions(ctx, name, actor, false); err != nil {
		return err
	}

	config := newSpawnConfig(opts...)
	if !x.InCluster() || config.placement == Local {
		_, err := x.Spawn(ctx, name, actor, opts...)
		return err
	}

	peers, err := x.cluster.Peers(ctx)
	if err != nil {
		return fmt.Errorf("failed to fetch cluster nodes: %w", err)
	}

	var peer *cluster.Peer

	if len(peers) > 1 {
		switch config.placement {
		case Random:
			peer = peers[rand.IntN(len(peers))] //nolint:gosec
		case RoundRobin:
			x.spawnOnNext.Inc()
			n := x.spawnOnNext.Load()
			peer = peers[(int(n)-1)%len(peers)]
		default:
			// pass
		}
	}

	// spawn the actor on the local node
	if peer == nil {
		_, err := x.Spawn(ctx, name, actor, opts...)
		return err
	}

	return x.remoting.RemoteSpawn(ctx, peer.Host, peer.RemotingPort, &remote.SpawnRequest{
		Name:                name,
		Kind:                types.Name(actor),
		Singleton:           false,
		Relocatable:         config.relocatable,
		PassivationStrategy: config.passivationStrategy,
		Dependencies:        config.dependencies,
		EnableStashing:      config.enableStash,
	})
}

// SpawnFromFunc creates an actor with the given receive function.
func (x *actorSystem) SpawnFromFunc(ctx context.Context, receiveFunc ReceiveFunc, opts ...FuncOption) (*PID, error) {
	return x.SpawnNamedFromFunc(ctx, uuid.NewString(), receiveFunc, opts...)
}

// SpawnRouter creates and initializes a new router actor with the specified options.
//
// A router is a special type of actor designed to distribute messages of the same type
// across a group of routee actors. This enables concurrent message processing and improves
// throughput by leveraging multiple actors in parallel.
//
// Each individual actor in the group (a "routee") processes only one message at a time,
// preserving the actor model’s single-threaded execution semantics.
//
// Note: Routers are **not** redeployable. If the host node of a router leaves the cluster
// or crashes, the router and its routees will not be automatically re-spawned elsewhere.
//
// Use routers when you need to fan out work across multiple workers while preserving
// the isolation and safety guarantees of the actor model.
func (x *actorSystem) SpawnRouter(ctx context.Context, poolSize int, routeesKind Actor, opts ...RouterOption) (*PID, error) {
	router := newRouter(poolSize, routeesKind, x.logger, opts...)
	routerName := x.reservedName(routerType)
	return x.Spawn(ctx, routerName, router,
		WithRelocationDisabled(),
		asSystem(),
		WithSupervisor(
			NewSupervisor(WithAnyErrorDirective(ResumeDirective)),
		))
}

// SpawnSingleton creates a singleton actor in the system.
//
// A singleton actor is instantiated when cluster mode is enabled.
// A singleton actor like any other actor is created only once within the system and in the cluster.
// A singleton actor is created with the default supervisor strategy and directive.
// A singleton actor once created lives throughout the lifetime of the given actor system.
// One cannot create a child actor for a singleton actor.
//
// The cluster singleton is automatically started on the oldest node in the cluster.
// When the oldest node leaves the cluster unexpectedly, the singleton is restarted on the new oldest node.
// This is useful for managing shared resources or coordinating tasks that should be handled by a single actor.
func (x *actorSystem) SpawnSingleton(ctx context.Context, name string, actor Actor) error {
	if !x.started.Load() {
		return ErrActorSystemNotStarted
	}

	if !x.InCluster() {
		return ErrClusterDisabled
	}

	cl := x.getCluster()

	// only create the singleton actor on the oldest node in the cluster
	if !cl.IsLeader(ctx) {
		return x.spawnSingletonOnLeader(ctx, cl, name, actor)
	}

	// check some preconditions
	if err := x.checkSpawnPreconditions(ctx, name, actor, true); err != nil {
		return err
	}

	pid, err := x.configPID(ctx, name, actor,
		WithLongLived(),
		withSingleton(),
		WithSupervisor(
			NewSupervisor(
				WithStrategy(OneForOneStrategy),
				WithDirective(PanicError{}, StopDirective),
				WithDirective(InternalError{}, StopDirective),
				WithDirective(&runtime.PanicNilError{}, StopDirective),
			),
		))
	if err != nil {
		return err
	}

	x.actorsCounter.Inc()
	// add the given actor to the tree and supervise it
	_ = x.actors.addNode(x.singletonManager, pid)
	x.actors.addWatcher(pid, x.deathWatch)
	return x.putActorOnCluster(pid)
}

// Kill stops a given actor in the system
func (x *actorSystem) Kill(ctx context.Context, name string) error {
	if !x.started.Load() {
		return ErrActorSystemNotStarted
	}

	// user should not query system actors
	if isReservedName(name) {
		return NewErrActorNotFound(name)
	}

	actorAddress := x.actorAddress(name)
	pidNode, exist := x.actors.node(actorAddress.String())
	if exist {
		pid := pidNode.value()
		// decrement the actors count since we are stopping the actor
		x.actorsCounter.Dec()
		return pid.Shutdown(ctx)
	}

	return NewErrActorNotFound(actorAddress.String())
}

// ReSpawn recreates a given actor in the system
// During restart all messages that are in the mailbox and not yet processed will be ignored.
// Only the direct alive children of the given actor will be shudown and respawned with their initial state.
// Bear in mind that restarting an actor will reinitialize the actor to initial state.
// In case any of the direct child restart fails the given actor will not be started at all.
func (x *actorSystem) ReSpawn(ctx context.Context, name string) (*PID, error) {
	if !x.started.Load() {
		return nil, ErrActorSystemNotStarted
	}

	// user should not query system actors
	if isReservedName(name) {
		return nil, NewErrActorNotFound(name)
	}

	actorAddress := x.actorAddress(name)
	node, exist := x.actors.node(actorAddress.String())
	if exist {
		pid := node.value()
		if err := pid.Restart(ctx); err != nil {
			return nil, fmt.Errorf("failed to restart actor=%s: %w", actorAddress.String(), err)
		}
		return pid, nil
	}

	return nil, NewErrActorNotFound(actorAddress.String())
}

// Name returns the actor system name
func (x *actorSystem) Name() string {
	x.locker.Lock()
	name := x.name
	x.locker.Unlock()
	return name
}

// Actors returns the list of Actors that are alive on a given running node.
// This does not account for the total number of actors in the cluster
func (x *actorSystem) Actors() []*PID {
	x.locker.Lock()
	nodes := x.actors.nodes()
	x.locker.Unlock()
	actors := make([]*PID, 0, len(nodes))
	for _, node := range nodes {
		pid := node.value()
		if !isReservedName(pid.Name()) {
			actors = append(actors, pid)
		}
	}
	return actors
}

// ActorRefs retrieves a list of active actors, including both local actors
// and, when cluster mode is enabled, actors across the cluster. Use this
// method cautiously, as the scanning process may impact system performance.
// If the cluster request fails, only locally active actors will be returned.
// The timeout parameter defines the maximum duration for cluster-based requests
// before they are terminated.
func (x *actorSystem) ActorRefs(ctx context.Context, timeout time.Duration) []ActorRef {
	pids := x.Actors()
	actorRefs := make([]ActorRef, len(pids))
	uniques := make(map[string]types.Unit)
	for index, pid := range pids {
		actorRefs[index] = fromPID(pid)
		uniques[pid.Address().String()] = types.Unit{}
	}

	if x.InCluster() {
		if actors, err := x.getCluster().Actors(ctx, timeout); err == nil {
			for _, actor := range actors {
				actorRef := fromActorRef(actor)
				if _, ok := uniques[actorRef.Address().String()]; !ok {
					actorRefs = append(actorRefs, actorRef)
				}
			}
		}
	}

	return actorRefs
}

// PeerAddress returns the actor system address known in the cluster. That address is used by other nodesMap to communicate with the actor system.
// This address is empty when cluster mode is not activated
func (x *actorSystem) PeerAddress() string {
	x.locker.Lock()
	defer x.locker.Unlock()
	if x.clusterEnabled.Load() {
		return x.clusterNode.PeersAddress()
	}
	return ""
}

// ActorOf retrieves an existing actor within the local system or across the cluster if clustering is enabled.
//
// If the actor is found locally, its PID is returned. If the actor resides on a remote host, its address is returned.
// If the actor is not found, an error of type "actor not found" is returned.
func (x *actorSystem) ActorOf(ctx context.Context, actorName string) (addr *address.Address, pid *PID, err error) {
	x.locker.Lock()

	if !x.started.Load() {
		x.locker.Unlock()
		return nil, nil, ErrActorSystemNotStarted
	}

	// user should not query system actors
	if isReservedName(actorName) {
		x.locker.Unlock()
		return nil, nil, NewErrActorNotFound(actorName)
	}

	// first check whether the actor exist locally
	actorAddress := x.actorAddress(actorName)
	if pidnode, ok := x.actors.node(actorAddress.String()); ok {
		x.locker.Unlock()
		pid := pidnode.value()
		return pid.Address(), pid, nil
	}

	// check in the cluster
	if x.clusterEnabled.Load() {
		actor, err := x.cluster.GetActor(ctx, actorName)
		if err != nil {
			if errors.Is(err, cluster.ErrActorNotFound) {
				x.logger.Infof("actor=%s not found", actorName)
				x.locker.Unlock()
				return nil, nil, NewErrActorNotFound(actorName)
			}

			x.locker.Unlock()
			return nil, nil, fmt.Errorf("failed to fetch remote actor=%s: %w", actorName, err)
		}

		x.locker.Unlock()
		return address.From(actor.GetAddress()), nil, nil
	}

	if x.remotingEnabled.Load() {
		x.locker.Unlock()
		return nil, nil, ErrMethodCallNotAllowed
	}

	x.logger.Infof("actor=%s not found", actorName)
	x.locker.Unlock()
	return nil, nil, NewErrActorNotFound(actorName)
}

// ActorExists checks whether an actor with the given name exists in the system,
// either locally, or on another node in the cluster if clustering is enabled.
func (x *actorSystem) ActorExists(ctx context.Context, actorName string) (bool, error) {
	x.locker.Lock()
	defer x.locker.Unlock()

	if !x.started.Load() {
		return false, ErrActorSystemNotStarted
	}

	// check locally
	actorAddress := x.actorAddress(actorName)
	if _, ok := x.actors.node(actorAddress.String()); ok {
		return true, nil
	}

	// check in the cluster
	if x.clusterEnabled.Load() {
		return x.cluster.ActorExists(ctx, actorName)
	}

	return false, nil
}

// LocalActor returns the reference of a local actor.
// A local actor is an actor that reside on the same node where the given actor system has started
func (x *actorSystem) LocalActor(actorName string) (*PID, error) {
	x.locker.Lock()

	if !x.started.Load() {
		x.locker.Unlock()
		return nil, ErrActorSystemNotStarted
	}

	// user should not query system actors
	if isReservedName(actorName) {
		x.locker.Unlock()
		return nil, NewErrActorNotFound(actorName)
	}

	actorAddress := x.actorAddress(actorName)
	if pidnode, ok := x.actors.node(actorAddress.String()); ok {
		x.locker.Unlock()
		pid := pidnode.value()
		return pid, nil
	}

	x.logger.Infof("actor=%s not found", actorName)
	x.locker.Unlock()
	return nil, NewErrActorNotFound(actorName)
}

// RemoteActor returns the address of a remote actor when cluster is enabled
// When the cluster mode is not enabled an actor not found error will be returned
// One can always check whether cluster is enabled before calling this method or just use the ActorOf method.
func (x *actorSystem) RemoteActor(ctx context.Context, actorName string) (addr *address.Address, err error) {
	x.locker.Lock()

	if !x.started.Load() {
		e := ErrActorSystemNotStarted
		x.locker.Unlock()
		return nil, e
	}

	// user should not query system actors
	if isReservedName(actorName) {
		x.locker.Unlock()
		return nil, NewErrActorNotFound(actorName)
	}

	if x.cluster == nil {
		x.locker.Unlock()
		return nil, ErrClusterDisabled
	}

	actor, err := x.cluster.GetActor(ctx, actorName)
	if err != nil {
		if errors.Is(err, cluster.ErrActorNotFound) {
			x.logger.Infof("actor=%s not found", actorName)
			x.locker.Unlock()
			return nil, NewErrActorNotFound(actorName)
		}

		x.locker.Unlock()
		return nil, fmt.Errorf("failed to fetch remote actor=%s: %w", actorName, err)
	}

	x.locker.Unlock()
	return address.From(actor.GetAddress()), nil
}

// RemoteLookup for an actor on a remote host.
func (x *actorSystem) RemoteLookup(ctx context.Context, request *connect.Request[internalpb.RemoteLookupRequest]) (*connect.Response[internalpb.RemoteLookupResponse], error) {
	logger := x.logger
	msg := request.Msg

	if !x.remotingEnabled.Load() {
		return nil, connect.NewError(connect.CodeFailedPrecondition, ErrRemotingDisabled)
	}

	remoteAddr := fmt.Sprintf("%s:%d", x.remoteConfig.BindAddr(), x.remoteConfig.BindPort())
	if remoteAddr != net.JoinHostPort(msg.GetHost(), strconv.Itoa(int(msg.GetPort()))) {
		return nil, connect.NewError(connect.CodeInvalidArgument, ErrInvalidHost)
	}

	actorName := msg.GetName()
	if !isReservedName(actorName) && x.clusterEnabled.Load() {
		actor, err := x.cluster.GetActor(ctx, actorName)
		if err != nil {
			if errors.Is(err, cluster.ErrActorNotFound) {
				err := NewErrAddressNotFound(actorName)
				logger.Error(err.Error())
				return nil, err
			}

			return nil, connect.NewError(connect.CodeInternal, err)
		}
		return connect.NewResponse(&internalpb.RemoteLookupResponse{Address: actor.GetAddress()}), nil
	}

	addr := address.New(actorName, x.Name(), msg.GetHost(), int(msg.GetPort()))
	pidNode, exist := x.actors.node(addr.String())
	if !exist {
		err := NewErrAddressNotFound(addr.String())
		logger.Error(err.Error())
		return nil, err
	}

	pid := pidNode.value()
	return connect.NewResponse(&internalpb.RemoteLookupResponse{Address: pid.Address().Address}), nil
}

// RemoteAsk is used to send a message to an actor remotely and expect a response
// immediately. With this type of message the receiver cannot communicate back to Sender
// except reply the message with a response. This one-way communication
func (x *actorSystem) RemoteAsk(ctx context.Context, request *connect.Request[internalpb.RemoteAskRequest]) (*connect.Response[internalpb.RemoteAskResponse], error) {
	logger := x.logger

	if !x.remotingEnabled.Load() {
		return nil, connect.NewError(connect.CodeFailedPrecondition, ErrRemotingDisabled)
	}

	req := request.Msg
	timeout := x.askTimeout
	if req.GetTimeout() != nil {
		timeout = req.GetTimeout().AsDuration()
	}

	responses := make([]*anypb.Any, 0, len(req.GetRemoteMessages()))
	for _, message := range req.GetRemoteMessages() {
		receiver := message.GetReceiver()

		remoteAddr := fmt.Sprintf("%s:%d", x.remoteConfig.BindAddr(), x.remoteConfig.BindPort())
		if remoteAddr != net.JoinHostPort(receiver.GetHost(), strconv.Itoa(int(receiver.GetPort()))) {
			return nil, connect.NewError(connect.CodeInvalidArgument, ErrInvalidHost)
		}

		addr := address.From(receiver)
		pidNode, exist := x.actors.node(addr.String())
		if !exist {
			err := NewErrAddressNotFound(addr.String())
			logger.Error(err.Error())
			return nil, err
		}

		pid := pidNode.value()
		reply, err := x.handleRemoteAsk(ctx, pid, message, timeout)
		if err != nil {
			err := NewErrRemoteSendFailure(err)
			logger.Error(err.Error())
			return nil, err
		}

		marshaled, _ := anypb.New(reply)
		responses = append(responses, marshaled)
	}

	return connect.NewResponse(&internalpb.RemoteAskResponse{Messages: responses}), nil
}

// RemoteTell is used to send a message to an actor remotely by another actor
func (x *actorSystem) RemoteTell(ctx context.Context, request *connect.Request[internalpb.RemoteTellRequest]) (*connect.Response[internalpb.RemoteTellResponse], error) {
	logger := x.logger

	if !x.remotingEnabled.Load() {
		return nil, connect.NewError(connect.CodeFailedPrecondition, ErrRemotingDisabled)
	}

	req := request.Msg
	for _, message := range req.GetRemoteMessages() {
		receiver := message.GetReceiver()
		addr := address.From(receiver)
		pidNode, exist := x.actors.node(addr.String())
		if !exist {
			err := NewErrAddressNotFound(addr.String())
			logger.Error(err)
			return nil, err
		}

		pid := pidNode.value()
		if err := x.handleRemoteTell(ctx, pid, message); err != nil {
			err := NewErrRemoteSendFailure(err)
			logger.Error(err)
			return nil, err
		}
	}

	return connect.NewResponse(new(internalpb.RemoteTellResponse)), nil
}

// RemoteReSpawn is used the handle the re-creation of an actor from a remote host or from an api call
func (x *actorSystem) RemoteReSpawn(ctx context.Context, request *connect.Request[internalpb.RemoteReSpawnRequest]) (*connect.Response[internalpb.RemoteReSpawnResponse], error) {
	logger := x.logger

	msg := request.Msg

	if !x.remotingEnabled.Load() {
		return nil, connect.NewError(connect.CodeFailedPrecondition, ErrRemotingDisabled)
	}

	remoteAddr := fmt.Sprintf("%s:%d", x.remoteConfig.BindAddr(), x.remoteConfig.BindPort())
	if remoteAddr != net.JoinHostPort(msg.GetHost(), strconv.Itoa(int(msg.GetPort()))) {
		return nil, connect.NewError(connect.CodeInvalidArgument, ErrInvalidHost)
	}

	// make sure we don't interfere with system actors.
	if isReservedName(msg.GetName()) {
		return nil, connect.NewError(connect.CodeFailedPrecondition, NewErrActorNotFound(msg.GetName()))
	}

	actorAddress := address.New(msg.GetName(), x.Name(), msg.GetHost(), int(msg.GetPort()))
	node, exist := x.actors.node(actorAddress.String())
	if !exist {
		err := NewErrAddressNotFound(actorAddress.String())
		logger.Error(err)
		return nil, err
	}

	pid := node.value()
	if err := pid.Restart(ctx); err != nil {
		return nil, fmt.Errorf("failed to restart actor=%s: %w", actorAddress.String(), err)
	}

	return connect.NewResponse(new(internalpb.RemoteReSpawnResponse)), nil
}

// RemoteStop stops an actor on a remote machine
func (x *actorSystem) RemoteStop(ctx context.Context, request *connect.Request[internalpb.RemoteStopRequest]) (*connect.Response[internalpb.RemoteStopResponse], error) {
	logger := x.logger

	msg := request.Msg

	if !x.remotingEnabled.Load() {
		return nil, connect.NewError(connect.CodeFailedPrecondition, ErrRemotingDisabled)
	}

	remoteAddr := fmt.Sprintf("%s:%d", x.remoteConfig.BindAddr(), x.remoteConfig.BindPort())
	if remoteAddr != net.JoinHostPort(msg.GetHost(), strconv.Itoa(int(msg.GetPort()))) {
		return nil, connect.NewError(connect.CodeInvalidArgument, ErrInvalidHost)
	}

	// make sure we don't interfere with system actors.
	if isReservedName(msg.GetName()) {
		return nil, connect.NewError(connect.CodeFailedPrecondition, NewErrActorNotFound(msg.GetName()))
	}

	actorAddress := address.New(msg.GetName(), x.Name(), msg.GetHost(), int(msg.GetPort()))
	pidNode, exist := x.actors.node(actorAddress.String())
	if !exist {
		err := NewErrAddressNotFound(actorAddress.String())
		logger.Error(err.Error())
		return nil, err
	}

	pid := pidNode.value()
	if err := pid.Shutdown(ctx); err != nil {
		return nil, fmt.Errorf("failed to stop actor=%s: %w", actorAddress.String(), err)
	}

	return connect.NewResponse(new(internalpb.RemoteStopResponse)), nil
}

// RemoteSpawn handles the remoteSpawn call
func (x *actorSystem) RemoteSpawn(ctx context.Context, request *connect.Request[internalpb.RemoteSpawnRequest]) (*connect.Response[internalpb.RemoteSpawnResponse], error) {
	logger := x.logger

	msg := request.Msg
	if !x.remotingEnabled.Load() {
		return nil, connect.NewError(connect.CodeFailedPrecondition, ErrRemotingDisabled)
	}

	remoteAddr := fmt.Sprintf("%s:%d", x.remoteConfig.BindAddr(), x.remoteConfig.BindPort())
	if remoteAddr != net.JoinHostPort(msg.GetHost(), strconv.Itoa(int(msg.GetPort()))) {
		return nil, connect.NewError(connect.CodeInvalidArgument, ErrInvalidHost)
	}

	// make sure we don't interfere with system actors.
	if isReservedName(msg.GetActorName()) {
		return nil, connect.NewError(connect.CodeFailedPrecondition, NewErrActorNotFound(msg.GetActorName()))
	}

	actor, err := x.reflection.NewActor(msg.GetActorType())
	if err != nil {
		logger.Errorf(
			"failed to create actor=[(%s) of type (%s)] on [host=%s, port=%d]: reason: (%v)",
			msg.GetActorName(), msg.GetActorType(), msg.GetHost(), msg.GetPort(), err,
		)

		if errors.Is(err, ErrTypeNotRegistered) {
			return nil, connect.NewError(connect.CodeFailedPrecondition, ErrTypeNotRegistered)
		}

		return nil, connect.NewError(connect.CodeInternal, err)
	}

	if msg.GetIsSingleton() {
		if err := x.SpawnSingleton(ctx, msg.GetActorName(), actor); err != nil {
			logger.Errorf("failed to create actor=(%s) on [host=%s, port=%d]: reason: (%v)", msg.GetActorName(), msg.GetHost(), msg.GetPort(), err)
			return nil, connect.NewError(connect.CodeInternal, err)
		}
	}

	opts := []SpawnOption{
		WithPassivationStrategy(passivationStrategyFromProto(msg.GetPassivationStrategy())),
	}

	if !msg.GetRelocatable() {
		opts = append(opts, WithRelocationDisabled())
	}

	if msg.GetEnableStash() {
		opts = append(opts, WithStashing())
	}

	// set the dependencies if any
	if len(msg.GetDependencies()) > 0 {
		dependencies, err := x.reflection.NewDependencies(msg.GetDependencies()...)
		if err != nil {
			logger.Errorf("failed to create actor=(%s) on [host=%s, port=%d]: reason: (%v)", msg.GetActorName(), msg.GetHost(), msg.GetPort(), err)
			return nil, connect.NewError(connect.CodeInternal, err)
		}
		opts = append(opts, WithDependencies(dependencies...))
	}

	if _, err = x.Spawn(ctx, msg.GetActorName(), actor, opts...); err != nil {
		logger.Errorf("failed to create actor=(%s) on [host=%s, port=%d]: reason: (%v)", msg.GetActorName(), msg.GetHost(), msg.GetPort(), err)
		return nil, connect.NewError(connect.CodeInternal, err)
	}

	logger.Infof("actor=(%s) successfully created on [host=%s, port=%d]", msg.GetActorName(), msg.GetHost(), msg.GetPort())
	return connect.NewResponse(new(internalpb.RemoteSpawnResponse)), nil
}

// RemoteReinstate handles the remoteReinstate call
func (x *actorSystem) RemoteReinstate(_ context.Context, request *connect.Request[internalpb.RemoteReinstateRequest]) (*connect.Response[internalpb.RemoteReinstateResponse], error) {
	logger := x.logger

	msg := request.Msg

	if !x.remotingEnabled.Load() {
		return nil, connect.NewError(connect.CodeFailedPrecondition, ErrRemotingDisabled)
	}

	remoteAddr := fmt.Sprintf("%s:%d", x.remoteConfig.BindAddr(), x.remoteConfig.BindPort())
	if remoteAddr != net.JoinHostPort(msg.GetHost(), strconv.Itoa(int(msg.GetPort()))) {
		return nil, connect.NewError(connect.CodeInvalidArgument, ErrInvalidHost)
	}

	// make sure we don't interfere with system actors.
	if isReservedName(msg.GetName()) {
		return nil, connect.NewError(connect.CodeFailedPrecondition, NewErrActorNotFound(msg.GetName()))
	}

	actorAddress := address.New(msg.GetName(), x.Name(), msg.GetHost(), int(msg.GetPort()))
	node, exist := x.actors.node(actorAddress.String())
	if !exist {
		err := NewErrAddressNotFound(actorAddress.String())
		logger.Error(err.Error())
		return nil, err
	}

	pid := node.value()
	pid.doReinstate()

	return connect.NewResponse(new(internalpb.RemoteReinstateResponse)), nil
}

// GetNodeMetric handles the GetNodeMetric request send the given node
func (x *actorSystem) GetNodeMetric(_ context.Context, request *connect.Request[internalpb.GetNodeMetricRequest]) (*connect.Response[internalpb.GetNodeMetricResponse], error) {
	if !x.clusterEnabled.Load() {
		return nil, connect.NewError(connect.CodeFailedPrecondition, ErrClusterDisabled)
	}

	req := request.Msg

	remoteAddr := fmt.Sprintf("%s:%d", x.remoteConfig.BindAddr(), x.remoteConfig.BindPort())
	if remoteAddr != req.GetNodeAddress() {
		return nil, connect.NewError(connect.CodeInvalidArgument, ErrInvalidHost)
	}

	actorCount := x.actors.count()
	return connect.NewResponse(
		&internalpb.GetNodeMetricResponse{
			NodeRemoteAddress: remoteAddr,
			ActorsCount:       uint64(actorCount),
		},
	), nil
}

// GetKinds returns the cluster kinds
func (x *actorSystem) GetKinds(_ context.Context, request *connect.Request[internalpb.GetKindsRequest]) (*connect.Response[internalpb.GetKindsResponse], error) {
	if !x.clusterEnabled.Load() {
		return nil, connect.NewError(connect.CodeFailedPrecondition, ErrClusterDisabled)
	}

	req := request.Msg
	remoteAddr := fmt.Sprintf("%s:%d", x.remoteConfig.BindAddr(), x.remoteConfig.BindPort())

	// routine check
	if remoteAddr != req.GetNodeAddress() {
		return nil, connect.NewError(connect.CodeInvalidArgument, ErrInvalidHost)
	}

	kinds := make([]string, len(x.clusterConfig.Kinds()))
	for i, kind := range x.clusterConfig.Kinds() {
		kinds[i] = types.Name(kind)
	}

	return connect.NewResponse(&internalpb.GetKindsResponse{Kinds: kinds}), nil
}

// TopicActor returns the topic actor, a system-managed actor responsible for handling
// publish-subscribe (pub-sub) functionality within the actor system.
//
// The topic actor maintains a registry of subscribers (actors) per topic and ensures
// that messages published to a topic are delivered to all registered subscribers.
//
// Requirements:
//   - PubSub mode must be enabled via the WithPubSub() option when initializing the actor system.
//
// Cluster Behavior:
//   - In cluster mode, messages published to a topic on one node are forwarded to other nodes,
//     but only once per topic actor with active local subscribers. This ensures efficient message
//     propagation without redundant network traffic.
//
// Usage:
//
//	system := NewActorSystem(WithPubSub())
//
// Returns the actor reference for the topic actor.
func (x *actorSystem) TopicActor() *PID {
	x.locker.Lock()
	mediator := x.topicActor
	x.locker.Unlock()
	return mediator
}

// Extensions returns a slice of all registered extensions in the ActorSystem.
//
// This allows system-level introspection or iteration over all available extensions.
// It can be useful for diagnostics, monitoring, or applying configuration across all extensions.
//
// Returns:
//   - []extension.Extension: A list of all registered extensions.
func (x *actorSystem) Extensions() []extension.Extension {
	return x.extensions.Values()
}

// Extension retrieves a specific registered extension by its unique ID.
//
// This method allows actors or system components to access a specific Extension
// instance that was previously registered using WithExtensions.
//
// Parameters:
//   - extensionID: The unique identifier of the extension to retrieve.
//
// Returns:
//   - extension.Extension: The registered extension with the given ID, or nil if not found.
func (x *actorSystem) Extension(extensionID string) extension.Extension {
	if ext, ok := x.extensions.Get(extensionID); ok {
		return ext
	}
	return nil
}

// Inject provides a way to register shared dependencies with the ActorSystem.
//
// These dependencies — such as clients, services, or repositories — will be injected
// into actors that declare them as required when using SpawnOptions.
//
// This mechanism ensures actors are provisioned consistently with the resources they
// depend on, even when they're relocated (e.g., during failover or rescheduling in a
// distributed cluster environment).
//
// Actors can retrieve these dependencies via their context, enabling decoupled,
// testable, and runtime-injected configurations.
//
// Returns an error if the actor system has not started.
func (x *actorSystem) Inject(dependencies ...extension.Dependency) error {
	x.locker.Lock()

	if !x.started.Load() {
		x.locker.Unlock()
		return ErrActorSystemNotStarted
	}

	for _, dependency := range dependencies {
		x.registry.Register(dependency)
	}
	x.locker.Unlock()
	return nil
}

// handleRemoteAsk handles a synchronous message to another actor and expect a response.
// This block until a response is received or timed out.
func (x *actorSystem) handleRemoteAsk(ctx context.Context, to *PID, message proto.Message, timeout time.Duration) (response proto.Message, err error) {
	return Ask(ctx, to, message, timeout)
}

// handleRemoteTell handles an asynchronous message to an actor
func (x *actorSystem) handleRemoteTell(ctx context.Context, to *PID, message proto.Message) error {
	return Tell(ctx, to, message)
}

// getRootGuardian returns the system rootGuardian guardian
func (x *actorSystem) getRootGuardian() *PID {
	x.locker.Lock()
	rootGuardian := x.rootGuardian
	x.locker.Unlock()
	return rootGuardian
}

// getUserGuardian returns the user guardian
func (x *actorSystem) getUserGuardian() *PID {
	x.locker.Lock()
	userGuardian := x.userGuardian
	x.locker.Unlock()
	return userGuardian
}

// getSystemGuardian returns the system guardian
func (x *actorSystem) getSystemGuardian() *PID {
	x.locker.Lock()
	systemGuardian := x.systemGuardian
	x.locker.Unlock()
	return systemGuardian
}

// getJanitor returns the system deathWatch
func (x *actorSystem) getDeathWatch() *PID {
	x.locker.Lock()
	pid := x.deathWatch
	x.locker.Unlock()
	return pid
}

// getDeadletters returns the system deadletter actor
func (x *actorSystem) getDeadletter() *PID {
	x.locker.Lock()
	deadletters := x.deadletter
	x.locker.Unlock()
	return deadletters
}

// getWorkerPool returns the system worker pool
func (x *actorSystem) getWorkerPool() *workerpool.WorkerPool {
	x.locker.Lock()
	workerPool := x.workerPool
	x.locker.Unlock()
	return workerPool
}

// getReflection returns the system reflection
func (x *actorSystem) getReflection() *reflection {
	x.locker.Lock()
	defer x.locker.Unlock()
	return x.reflection
}

// findRoutee searches for a routee by its name within the actor system and returns its PID if found or an error otherwise.
func (x *actorSystem) findRoutee(routeeName string) (*PID, bool) {
	x.locker.Lock()
	actorAddress := x.actorAddress(routeeName)
	if pidnode, ok := x.actors.node(actorAddress.String()); ok {
		x.locker.Unlock()
		pid := pidnode.value()
		return pid, true
	}
	x.locker.Lock()
	return nil, false
}

// isShuttingDown checks whether the actor system is shutting down
func (x *actorSystem) isShuttingDown() bool {
	return x.shuttingDown.Load()
}

// getRemoting returns the remoting instance of the actor system
// This method is used internally to access the remoting functionality
// and is not intended for external use.
func (x *actorSystem) getRemoting() *Remoting {
	x.locker.Lock()
	defer x.locker.Unlock()
	return x.remoting
}

// getGrains returns the grains map of the actor system
func (x *actorSystem) getGrains() *collection.Map[Identity, *grainProcess] {
	x.locker.Lock()
	defer x.locker.Unlock()
	return x.grains
}

// getSingletonManager returns the system singleton manager
func (x *actorSystem) getSingletonManager() *PID {
	x.locker.Lock()
	singletonManager := x.singletonManager
	x.locker.Unlock()
	return singletonManager
}

func (x *actorSystem) completeRebalancing() {
	x.rebalancing.Store(false)
}

// removePeerStateFromStore removes the peer state from the cluster store
func (x *actorSystem) removePeerStateFromStore(address string) error {
	x.locker.Lock()
	if err := x.clusterStore.DeletePeerState(address); err != nil {
		x.locker.Unlock()
		return err
	}
	x.rebalancedNodes.Remove(address)
	x.locker.Unlock()
	return nil
}

// getPeerStateFromStore returns the peer state from the cluster store
func (x *actorSystem) getPeerStateFromStore(address string) (*internalpb.PeerState, error) {
	x.locker.Lock()
	peerState, ok := x.clusterStore.GetPeerState(address)
	x.locker.Unlock()
	if !ok {
		return nil, ErrPeerNotFound
	}
	return peerState, nil
}

// putActorOnCluster broadcast the newly (re)spawned actor into the cluster
func (x *actorSystem) putActorOnCluster(pid *PID) error {
	if x.clusterEnabled.Load() {
		dependencies, err := encodeDependencies(pid.Dependencies()...)
		if err != nil {
			return err
		}

		x.actorsQueue <- &internalpb.Actor{
			Address:             pid.Address().Address,
			Type:                types.Name(pid.Actor()),
			IsSingleton:         pid.IsSingleton(),
			Relocatable:         pid.IsRelocatable(),
			PassivationStrategy: passivationStrategyToProto(pid.PassivationStrategy()),
			Dependencies:        dependencies,
			EnableStash:         pid.stashBox != nil,
		}
	}
	return nil
}

// putGrainOnCluster broadcast the newly (re)activated grain into the cluster
func (x *actorSystem) putGrainOnCluster(process *grainProcess) error {
	if x.clusterEnabled.Load() {
		dependencies, err := encodeDependencies(process.dependencies.Values()...)
		if err != nil {
			return err
		}

		x.grainsQueue <- &internalpb.Grain{
			GrainId: &internalpb.GrainId{
				Kind:  process.identity.Kind(),
				Name:  process.identity.Name(),
				Value: process.identity.String(),
			},
			Host:         x.Host(),
			Port:         int32(x.Port()),
			Dependencies: dependencies,
		}
	}
	return nil
}

// enableClustering enables clustering. When clustering is enabled remoting is also enabled to facilitate remote
// communication
func (x *actorSystem) enableClustering(ctx context.Context) error {
	if !x.clusterEnabled.Load() {
		return nil
	}

	x.logger.Info("enabling clustering...")

	x.locker.Lock()

	if !x.remotingEnabled.Load() {
		x.logger.Error("clustering needs remoting to be enabled")
		x.locker.Unlock()
		return errors.New("clustering needs remoting to be enabled")
	}

	// only start the cluster store when relocation is enabled
	if x.enableRelocation.Load() {
		clusterStore, err := cluster.NewStore(x.logger, x.clusterConfig.WAL())
		if err != nil {
			x.logger.Errorf("failed to initialize peers cache: %v", err)
			x.locker.Unlock()
			return err
		}

		x.clusterStore = clusterStore
	}

	x.clusterNode = &discovery.Node{
		Name:          x.name,
		Host:          x.remoteConfig.BindAddr(),
		DiscoveryPort: x.clusterConfig.DiscoveryPort(),
		PeersPort:     x.clusterConfig.PeersPort(),
		RemotingPort:  x.remoteConfig.BindPort(),
	}

	clusterEngine, err := cluster.NewEngine(
		x.name,
		x.clusterConfig.Discovery(),
		x.clusterNode,
		cluster.WithLogger(x.logger),
		cluster.WithPartitionsCount(x.clusterConfig.PartitionCount()),
		cluster.WithHasher(x.partitionHasher),
		cluster.WithMinimumPeersQuorum(x.clusterConfig.MinimumPeersQuorum()),
		cluster.WithWriteQuorum(x.clusterConfig.WriteQuorum()),
		cluster.WithReadQuorum(x.clusterConfig.ReadQuorum()),
		cluster.WithReplicaCount(x.clusterConfig.ReplicaCount()),
		cluster.WithTLS(x.serverTLS, x.clientTLS),
		cluster.WithWriteTimeout(x.clusterConfig.WriteTimeout()),
		cluster.WithReadTimeout(x.clusterConfig.ReadTimeout()),
		cluster.WithShutdownTimeout(x.clusterConfig.ShutdownTimeout()),
		cluster.WithTableSize(x.clusterConfig.TableSize()),
		cluster.WithBootstrapTimeout(x.clusterConfig.BootstrapTimeout()),
		cluster.WithCacheSyncInterval(x.clusterConfig.ClusterStateSyncInterval()),
	)
	if err != nil {
		x.logger.Errorf("failed to initialize cluster engine: %v", err)
		x.locker.Unlock()
		return err
	}

	x.logger.Info("starting cluster engine...")
	if err := clusterEngine.Start(ctx); err != nil {
		x.logger.Errorf("failed to start cluster engine: %v", err)
		x.locker.Unlock()
		return err
	}

	bootstrapChan := make(chan struct{}, 1)
	timer := time.AfterFunc(
		time.Second, func() {
			bootstrapChan <- struct{}{}
		},
	)
	<-bootstrapChan
	timer.Stop()

	x.logger.Info("cluster engine successfully started...")

	x.cluster = clusterEngine
	x.eventsQueue = clusterEngine.Events()
	x.rebalancingQueue = make(chan *internalpb.PeerState, 1)

	for _, kind := range x.clusterConfig.Kinds() {
		x.registry.Register(kind)
		x.logger.Infof("cluster kind=(%s) registered", types.Name(kind))
	}

	if len(x.clusterConfig.Grains()) > 0 {
		for _, grain := range x.clusterConfig.Grains() {
			x.registry.Register(grain)
			x.logger.Infof("cluster Grain=(%s) registered", types.Name(grain))
		}
	}

	x.locker.Unlock()

	go x.clusterEventsLoop()
	go x.replicationActors()
	go x.replicateGrains()

	// start the various relocation loops when relocation is enabled
	if x.enableRelocation.Load() {
		go x.peersStateLoop()
		go x.rebalancingLoop()
	}

	x.logger.Info("clustering enabled...:)")
	return nil
}

// enableRemoting enables the remoting service to handle remote messaging
func (x *actorSystem) enableRemoting(ctx context.Context) error {
	if !x.remotingEnabled.Load() {
		return nil
	}

	x.logger.Info("enabling remoting...")
	opts := []connect.HandlerOption{
		connectproto.WithBinary(
			proto.MarshalOptions{},
			proto.UnmarshalOptions{DiscardUnknown: true},
		),
	}
	remotingServicePath, remotingServiceHandler := internalpbconnect.NewRemotingServiceHandler(x, opts...)
	clusterServicePath, clusterServiceHandler := internalpbconnect.NewClusterServiceHandler(x, opts...)

	mux := stdhttp.NewServeMux()
	mux.Handle(remotingServicePath, remotingServiceHandler)
	mux.Handle(clusterServicePath, clusterServiceHandler)

	x.locker.Lock()
	defer x.locker.Unlock()

	// configure the appropriate server
	if err := x.configureServer(ctx, mux); err != nil {
		x.locker.Unlock()
		x.logger.Error(fmt.Errorf("failed enable remoting: %w", err))
		return err
	}

	go func() {
		if err := x.startHTTPServer(); err != nil {
			if !errors.Is(err, stdhttp.ErrServerClosed) {
				x.logger.Panic(fmt.Errorf("failed to start remoting service: %w", err))
			}
		}
	}()

	// configure remoting
	x.setRemoting()
	x.logger.Info("remoting enabled...:)")
	return nil
}

// setRemoting sets the remoting service
func (x *actorSystem) setRemoting() {
	if x.clientTLS != nil {
		x.remoting = NewRemoting(
			WithRemotingTLS(x.clientTLS),
			WithRemotingMaxReadFameSize(int(x.remoteConfig.MaxFrameSize())), // nolint
		)
		return
	}
	x.remoting = NewRemoting(WithRemotingMaxReadFameSize(int(x.remoteConfig.MaxFrameSize())))
}

// startMessagesScheduler starts the messages scheduler
func (x *actorSystem) startMessagesScheduler(ctx context.Context) {
	// set the scheduler
	x.scheduler = newScheduler(x.logger,
		x.shutdownTimeout,
		withSchedulerRemoting(x.remoting))
	// start the scheduler
	x.scheduler.Start(ctx)
}

func (x *actorSystem) ensureTLSProtos() {
	if x.serverTLS != nil && x.clientTLS != nil {
		// ensure that the required protocols are set for the TLS
		toAdd := []string{"h2", "http/1.1"}

		// server application protocols setting
		protos := goset.NewSet(x.serverTLS.NextProtos...)
		protos.Append(toAdd...)
		x.serverTLS.NextProtos = protos.ToSlice()

		// client application protocols setting
		protos = goset.NewSet(x.clientTLS.NextProtos...)
		protos.Append(toAdd...)
		x.clientTLS.NextProtos = protos.ToSlice()
	}
}

// validateExtensions validates extensions
func (x *actorSystem) validateExtensions() error {
	for _, ext := range x.extensions.Values() {
		if ext != nil {
			if err := validation.NewIDValidator(ext.ID()).Validate(); err != nil {
				return err
			}
		}
	}
	return nil
}

// reset the actor system
func (x *actorSystem) reset() {
	x.started.Store(false)
	x.started.Store(false)
	x.workerPool.Stop()
	x.extensions.Reset()
	x.actors.reset()
	x.spawnOnNext.Store(0)
	x.shuttingDown.Store(false)
	x.grains.Reset()
}

// shutdown stops the actor system
func (x *actorSystem) shutdown(ctx context.Context) error {
	// we only shutdown the actor system when it is starting or not yet started
	if x.starting.Load() || !x.started.Load() {
		return ErrActorSystemNotStarted
	}

	x.stopGC <- types.Unit{}
	x.logger.Infof("%s is shutting down..:)", x.name)
	x.shuttingDown.Store(true)

	defer func() {
		x.reset()
	}()

	if x.scheduler != nil {
		x.scheduler.Stop(ctx)
	}

	actorRefs := make([]ActorRef, 0, len(x.Actors()))
	for _, actor := range x.Actors() {
		actorRefs = append(actorRefs, fromPID(actor))
	}

	// Run shutdown hooks and collect errors
	var hooksErrs []error
	for _, hook := range x.shutdownHooks {
		if err := hook(ctx); err != nil {
			x.logger.Errorf("shutdown hook execution failed: %v", err)
			hooksErrs = append(hooksErrs, err)
		}
	}
	hooksErr := multierr.Combine(hooksErrs...)

	// Helper to shut down cluster and remoting
	shutdownClusterAndRemoting := func() error {
		return errorschain.
			New(errorschain.ReturnFirst()).
			AddErrorFn(func() error { return x.shutdownCluster(ctx, actorRefs) }).
			AddErrorFn(func() error { return x.shutdownRemoting(ctx) }).
			Error()
	}

	ctx, cancel := context.WithTimeout(ctx, x.shutdownTimeout)
	defer cancel()

	// Shutdown root guardian if present
	if rootGuardian := x.getRootGuardian(); rootGuardian != nil {
		if err := rootGuardian.Shutdown(ctx); err != nil {
			x.logger.Errorf("%s failed to shutdown cleanly: %v", x.name, err)
			clusterErr := shutdownClusterAndRemoting()
			// Combine all errors if present
			return multierr.Combine(hooksErr, err, clusterErr)
		}
		x.actors.deleteNode(rootGuardian)
	}

	if x.eventsStream != nil {
		x.eventsStream.Close()
	}

	// Always attempt to shutdown cluster and remoting
	if err := shutdownClusterAndRemoting(); err != nil {
		x.logger.Errorf("%s failed to shutdown: %v", x.name, err)
		return multierr.Combine(hooksErr, err)
	}

	if hooksErr != nil {
		x.logger.Errorf("%s failed to shutdown cleanly. Shutdown hooks Failure: %v", x.name, hooksErr)
		return hooksErr
	}

	x.logger.Infof("%s shuts down successfully", x.name)
	return nil
}

func (x *actorSystem) replicateGrains() {
	for grain := range x.grainsQueue {
		// never replicate system grains because there are specific to the
		// started node
		if isReservedName(grain.GetGrainId().GetName()) {
			continue
		}
		if x.InCluster() {
			ctx := context.Background()
			if err := x.cluster.PutGrain(ctx, grain); err != nil {
				x.logger.Panic(err.Error())
			}
		}
	}
}

// replicationActors publishes newly created actor into the cluster when cluster is enabled
func (x *actorSystem) replicationActors() {
	for actor := range x.actorsQueue {
		// never replicate system actors because there are specific to the
		// started node
		if isReservedName(actor.GetAddress().GetName()) {
			continue
		}
		if !x.isShuttingDown() && x.InCluster() {
			ctx := context.Background()
			if err := x.cluster.PutActor(ctx, actor); err != nil {
				x.logger.Warn(err.Error())
			}
		}
	}
}

// clusterEventsLoop listens to cluster events and send them to the event streams
func (x *actorSystem) clusterEventsLoop() {
	for event := range x.eventsQueue {
		if !x.isShuttingDown() && x.InCluster() {
			if event != nil && event.Payload != nil {
				message, _ := event.Payload.UnmarshalNew()
				if x.eventsStream != nil {
					x.logger.Debugf("node=(%s) publishing cluster event=(%s)....", x.name, event.Type)
					x.eventsStream.Publish(eventsTopic, message)
					x.logger.Debugf("cluster event=(%s) successfully published by node=(%s)", event.Type, x.name)
				}

				if event.Type == cluster.NodeLeft && x.enableRelocation.Load() {
					nodeLeft := new(goaktpb.NodeLeft)
					_ = event.Payload.UnmarshalTo(nodeLeft)

					ctx := context.Background()

					// First check whether this node is the leader
					// only leader can start rebalancing. Just remove from the peer state from your cluster state
					// to free up resources
					if !x.cluster.IsLeader(ctx) {
						if err := x.clusterStore.DeletePeerState(nodeLeft.GetAddress()); err != nil {
							x.logger.Errorf("%s failed to remove left node=(%s) from cluster store: %w", x.name, nodeLeft.GetAddress(), err)
						}
						continue
					}

					if x.rebalancedNodes.Contains(nodeLeft.GetAddress()) {
						continue
					}

					x.rebalancedNodes.Add(nodeLeft.GetAddress())
					if peerState, ok := x.clusterStore.GetPeerState(nodeLeft.GetAddress()); ok {
						x.rebalanceLocker.Lock()
						x.rebalancingQueue <- peerState
						x.rebalanceLocker.Unlock()
					}
				}
			}
		}
	}
}

// peersStateLoop fetches the cluster peers' PeerState and update the node Store
func (x *actorSystem) peersStateLoop() {
	x.logger.Info("peers state synchronization has started...")
	intervals := x.clusterConfig.PeersStateSyncInterval()
	ticker := ticker.New(intervals)
	ticker.Start()
	tickerStopSig := make(chan types.Unit, 1)
	go func() {
		for {
			select {
			case <-ticker.Ticks:
				// stop ticking and close
				if x.isShuttingDown() || !x.started.Load() {
					tickerStopSig <- types.Unit{}
					return
				}

				eg, ctx := errgroup.WithContext(context.Background())
				peersChan := make(chan *cluster.Peer)
				eg.Go(func() error {
					defer close(peersChan)
					peers, err := x.cluster.Peers(ctx)
					if err != nil {
						return err
					}

					for _, peer := range peers {
						select {
						case peersChan <- peer:
						case <-ctx.Done():
							return ctx.Err()
						}
					}
					return nil
				})
				eg.Go(func() error {
					for peer := range peersChan {
						if err := x.processPeerState(ctx, peer); err != nil {
							return err
						}
						select {
						case <-ctx.Done():
							return ctx.Err()
						default:
							// pass
						}
					}
					return nil
				})
				if err := eg.Wait(); err != nil {
					x.logger.Error(err)
					// TODO: stop or panic
				}

			case <-x.clusterSyncStopSig:
				tickerStopSig <- types.Unit{}
				return
			}
		}
	}()

	<-tickerStopSig
	ticker.Stop()
	x.logger.Info("peers state synchronization has stopped...")
}

// rebalancingLoop helps perform cluster rebalancing
func (x *actorSystem) rebalancingLoop() {
	for peerState := range x.rebalancingQueue {
		ctx := context.Background()
		if !x.shouldRebalance(peerState) {
			continue
		}

		if x.rebalancing.Load() {
			x.rebalanceLocker.Lock()
			x.rebalancingQueue <- peerState
			x.rebalanceLocker.Unlock()
			continue
		}

		x.rebalancing.Store(true)
		message := &internalpb.Rebalance{PeerState: peerState}
		if err := x.systemGuardian.Tell(ctx, x.rebalancer, message); err != nil {
			x.logger.Error(err)
		}
	}
}

// shouldRebalance returns true when the current node can perform the cluster rebalancing
func (x *actorSystem) shouldRebalance(peerState *internalpb.PeerState) bool {
	return peerState != nil &&
		x.InCluster() &&
		!proto.Equal(peerState, new(internalpb.PeerState)) &&
		(len(peerState.GetActors()) != 0 ||
			len(peerState.GetGrains()) != 0)
}

// processPeerState processes a given peer synchronization record.
func (x *actorSystem) processPeerState(ctx context.Context, peer *cluster.Peer) error {
	peerAddress := net.JoinHostPort(peer.Host, strconv.Itoa(peer.PeersPort))
	x.logger.Infof("(%s) processing peer sync:(%s)", x.PeerAddress(), peerAddress)
	peerState, err := x.cluster.GetState(ctx, peerAddress)
	if err != nil {
		if errors.Is(err, cluster.ErrPeerSyncNotFound) {
			return nil
		}
		x.logger.Error(err)
		return err
	}

	x.logger.Debugf("peer (%s) [Actors count=(%d), Grains count=%d]", peerAddress, len(peerState.GetActors()), len(peerState.GetGrains()))
	if err := x.clusterStore.PersistPeerState(peerState); err != nil {
		x.logger.Error(err)
		return err
	}
	x.logger.Infof("(%s) processed peer sync(%s) successfully ", x.PeerAddress(), peerAddress)
	return nil
}

// configPID constructs a PID provided the actor name and the actor kind
// this is a utility function used when spawning actors
func (x *actorSystem) configPID(ctx context.Context, name string, actor Actor, opts ...SpawnOption) (*PID, error) {
	spawnConfig := newSpawnConfig(opts...)
	if err := spawnConfig.Validate(); err != nil {
		return nil, err
	}

	if !spawnConfig.isSystem {
		// you should not create a system-based actor or
		// use the system actor naming convention pattern
		if isReservedName(name) {
			return nil, ErrReservedName
		}
	}

	addr := x.actorAddress(name)
	if err := addr.Validate(); err != nil {
		return nil, err
	}

	// define the pid options
	// pid inherit the actor system settings defined during instantiation
	pidOpts := []pidOption{
		withInitMaxRetries(x.actorInitMaxRetries),
		withCustomLogger(x.logger),
		withActorSystem(x),
		withEventsStream(x.eventsStream),
		withInitTimeout(x.actorInitTimeout),
		withRemoting(x.remoting),
		withWorkerPool(x.workerPool),
	}

	if err := spawnConfig.Validate(); err != nil {
		return nil, err
	}

	// set the mailbox option
	if spawnConfig.mailbox != nil {
		pidOpts = append(pidOpts, withMailbox(spawnConfig.mailbox))
	}

	// set the supervisor strategies when defined
	if spawnConfig.supervisor != nil {
		pidOpts = append(pidOpts, withSupervisor(spawnConfig.supervisor))
	}

	// define the actor as singleton when necessary
	if spawnConfig.asSingleton {
		pidOpts = append(pidOpts, asSingleton())
	}

	if !spawnConfig.relocatable {
		pidOpts = append(pidOpts, withRelocationDisabled())
	}

	// enable stash
	if spawnConfig.enableStash {
		pidOpts = append(pidOpts, withStash())
	}

	// set the dependencies when defined
	if spawnConfig.dependencies != nil {
		for _, dependency := range spawnConfig.dependencies {
			x.registry.Register(dependency)
		}
		pidOpts = append(pidOpts, withDependencies(spawnConfig.dependencies...))
	}

	pidOpts = append(pidOpts, withPassivationStrategy(spawnConfig.passivationStrategy))

	pid, err := newPID(
		ctx,
		addr,
		actor,
		pidOpts...,
	)

	if err != nil {
		return nil, err
	}
	return pid, nil
}

// tree returns the actors tree
func (x *actorSystem) tree() *tree {
	return x.actors
}

// getCluster returns the cluster engine
func (x *actorSystem) getCluster() cluster.Interface {
	return x.cluster
}

// reservedName returns the reserved actor's name
func (x *actorSystem) reservedName(nameType nameType) string {
	return systemNames[nameType]
}

// actorAddress returns the actor path provided the actor name
func (x *actorSystem) actorAddress(name string) *address.Address {
	return address.New(name, x.name, x.remoteConfig.BindAddr(), x.remoteConfig.BindPort())
}

// startHTTPServer starts the appropriate http server
func (x *actorSystem) startHTTPServer() error {
	return x.server.Serve(x.listener)
}

// shutdownHTTPServer stops the appropriate http server
func (x *actorSystem) shutdownHTTPServer(ctx context.Context) error {
	return x.server.Shutdown(ctx)
}

// configureServer configure the various http server and listeners based upon the various settings
func (x *actorSystem) configureServer(ctx context.Context, mux *stdhttp.ServeMux) error {
	hostPort := net.JoinHostPort(x.remoteConfig.BindAddr(), strconv.Itoa(x.remoteConfig.BindPort()))
	httpServer := getServer(ctx, hostPort)
	listener, err := network.NewKeepAliveListener(httpServer.Addr)
	if err != nil {
		return err
	}

	// Configure HTTP/2 with performance tuning
	http2Server := &http2.Server{
		MaxConcurrentStreams: 1000, // Allow up to 1000 concurrent streams
		MaxReadFrameSize:     x.remoteConfig.MaxFrameSize(),
		IdleTimeout:          x.remoteConfig.IdleTimeout(),
		WriteByteTimeout:     x.remoteConfig.WriteTimeout(),
		ReadIdleTimeout:      x.remoteConfig.ReadIdleTimeout(),
	}

	// set the http TLS server
	if x.serverTLS != nil {
		x.server = httpServer
		x.server.TLSConfig = x.serverTLS
		x.server.Handler = mux
		x.listener = tls.NewListener(listener, x.serverTLS)
		return http2.ConfigureServer(x.server, http2Server)
	}

	// http/2 server with h2c (HTTP/2 Cleartext).
	x.server = httpServer
	x.server.Handler = h2c.NewHandler(mux, http2Server)
	x.listener = listener
	return nil
}

// spawnRootGuardian creates the rootGuardian guardian
func (x *actorSystem) spawnRootGuardian(ctx context.Context) error {
	var err error
	actorName := x.reservedName(rootGuardianType)
	x.rootGuardian, err = x.configPID(ctx, actorName, newRootGuardian(), asSystem(), WithLongLived())
	if err != nil {
		return fmt.Errorf("actor=%s failed to start rootGuardian guardian: %w", actorName, err)
	}

	// rootGuardian is the rootGuardian node of the actors tree
	_ = x.actors.addRootNode(x.rootGuardian)
	return nil
}

// spawnSystemGuardian creates the system guardian
func (x *actorSystem) spawnSystemGuardian(ctx context.Context) error {
	var err error
	actorName := x.reservedName(systemGuardianType)

	x.systemGuardian, err = x.configPID(ctx,
		actorName,
		newSystemGuardian(),
		asSystem(),
		WithLongLived(),
		WithSupervisor(NewSupervisor()))
	if err != nil {
		return fmt.Errorf("actor=%s failed to start system guardian: %w", actorName, err)
	}

	// systemGuardian is a child actor of the rootGuardian actor
	_ = x.actors.addNode(x.rootGuardian, x.systemGuardian)
	return nil
}

// spawnUserGuardian creates the user guardian
func (x *actorSystem) spawnUserGuardian(ctx context.Context) error {
	var err error
	actorName := x.reservedName(userGuardianType)
	x.userGuardian, err = x.configPID(ctx,
		actorName,
		newUserGuardian(),
		asSystem(),
		WithLongLived(),
		WithSupervisor(NewSupervisor()))
	if err != nil {
		return fmt.Errorf("actor=%s failed to start user guardian: %w", actorName, err)
	}

	// userGuardian is a child actor of the rootGuardian actor
	_ = x.actors.addNode(x.rootGuardian, x.userGuardian)
	return nil
}

// spawnDeathWatch creates the deathWatch actor
func (x *actorSystem) spawnDeathWatch(ctx context.Context) error {
	var err error
	actorName := x.reservedName(deathWatchType)

	// define the supervisor strategy to use
	supervisor := NewSupervisor(
		WithStrategy(OneForOneStrategy),
		WithAnyErrorDirective(StopDirective),
	)

	x.deathWatch, err = x.configPID(ctx,
		actorName,
		newDeathWatch(),
		asSystem(),
		WithLongLived(),
		WithSupervisor(supervisor),
	)
	if err != nil {
		return fmt.Errorf("actor=%s failed to start the deathWatch: %w", actorName, err)
	}

	// the deathWatch is a child actor of the system guardian
	_ = x.actors.addNode(x.systemGuardian, x.deathWatch)
	return nil
}

// spawnRebalancer creates the cluster rebalancer
func (x *actorSystem) spawnRebalancer(ctx context.Context) error {
	if x.clusterEnabled.Load() && x.enableRelocation.Load() {
		var err error
		actorName := x.reservedName(rebalancerType)

		// define the supervisor strategy to use
		supervisor := NewSupervisor(
			WithStrategy(OneForOneStrategy),
			WithDirective(PanicError{}, RestartDirective),
			WithDirective(&runtime.PanicNilError{}, RestartDirective),
			WithDirective(rebalancingError{}, RestartDirective),
			WithDirective(InternalError{}, ResumeDirective),
			WithDirective(SpawnError{}, ResumeDirective),
		)

		x.rebalancer, err = x.configPID(ctx,
			actorName,
			newRebalancer(x.remoting),
			asSystem(),
			WithLongLived(),
			WithSupervisor(supervisor),
		)
		if err != nil {
			return fmt.Errorf("actor=%s failed to start cluster rebalancer: %w", actorName, err)
		}

		// the rebalancer is a child actor of the system guardian
		_ = x.actors.addNode(x.systemGuardian, x.rebalancer)
	}
	return nil
}

// spawnDeadletter creates the deadletter synthetic actor
func (x *actorSystem) spawnDeadletter(ctx context.Context) error {
	var err error
	actorName := x.reservedName(deadletterType)
	x.deadletter, err = x.configPID(ctx,
		actorName,
		newDeadLetter(),
		asSystem(),
		WithLongLived(),
		WithSupervisor(
			NewSupervisor(
				WithStrategy(OneForOneStrategy),
				WithAnyErrorDirective(ResumeDirective),
			),
		),
	)
	if err != nil {
		return fmt.Errorf("actor=%s failed to start deadletter: %w", actorName, err)
	}

	// the deadletter is a child actor of the system guardian
	_ = x.actors.addNode(x.systemGuardian, x.deadletter)
	return nil
}

// checkSpawnPreconditions make sure before an actor is created some pre-conditions are checks
func (x *actorSystem) checkSpawnPreconditions(ctx context.Context, actorName string, kind Actor, singleton bool) error {
	// check the existence of the actor given the kind prior to creating it
	if x.clusterEnabled.Load() {
		// a singleton actor must only have one instance at a given time of its kind
		// in the whole cluster
		if singleton {
			id, err := x.cluster.LookupKind(ctx, types.Name(kind))
			if err != nil {
				return err
			}

			if id != "" {
				return ErrSingletonAlreadyExists
			}

			return nil
		}

		// here we make sure in cluster mode that the given actor is uniquely created
		exists, err := x.cluster.ActorExists(ctx, actorName)
		if err != nil {
			return err
		}
		if exists {
			return NewErrActorAlreadyExists(actorName)
		}
	}

	return nil
}

// cleanupCluster cleans up the cluster
func (x *actorSystem) cleanupCluster(ctx context.Context, actorRefs []ActorRef) error {
	eg, ctx := errgroup.WithContext(ctx)

	// Remove singleton actors from the cluster
	if x.cluster.IsLeader(ctx) {
		for _, actorRef := range actorRefs {
			if actorRef.IsSingleton() {
				actorRef := actorRef
				eg.Go(func() error {
					kind := actorRef.Kind()
					if err := x.cluster.RemoveKind(ctx, kind); err != nil {
						x.logger.Errorf("failed to remove [actor kind=%s] from cluster: %v", kind, err)
						return err
					}
					x.logger.Infof("[actor kind=%s] removed from cluster", kind)
					return nil
				})
			}
		}
	}

	// Remove all actors from the cluster
	for _, actorRef := range actorRefs {
		actorRef := actorRef
		eg.Go(func() error {
			actorName := actorRef.Name()
			if err := x.cluster.RemoveActor(ctx, actorName); err != nil {
				x.logger.Errorf("failed to remove [actor=%s] from cluster: %v", actorName, err)
				return err
			}
			x.logger.Infof("[actor=%s] removed from cluster", actorName)
			return nil
		})
	}

	return eg.Wait()
}

// getSetDeadlettersCount gets and sets the deadletter count
func (x *actorSystem) getSetDeadlettersCount(ctx context.Context) {
	var (
		to      = x.getDeadletter()
		from    = x.getSystemGuardian()
		message = new(internalpb.GetDeadlettersCount)
	)
	if to.IsRunning() {
		// ask the deadletter actor for the count
		// using the default ask timeout
		// note: no need to check for error because this call is internal
		message, _ := from.Ask(ctx, to, message, DefaultAskTimeout)
		// cast the response received from the deadletter
		deadlettersCount := message.(*internalpb.DeadlettersCount)
		// set the counter
		x.deadlettersCounter.Store(uint64(deadlettersCount.GetTotalCount()))
	}
}

func (x *actorSystem) shutdownCluster(ctx context.Context, actorRefs []ActorRef) error {
	if x.clusterEnabled.Load() {
		if x.cluster != nil {
			if err := errorschain.
				New(errorschain.ReturnFirst()).
				AddErrorFn(func() error { return x.cleanupCluster(ctx, actorRefs) }).
				AddErrorFn(func() error { return x.cluster.Stop(ctx) }).
				Error(); err != nil {
				x.reset()
				x.logger.Errorf("%s failed to shutdown cleanly: %w", x.name, err)
				return err
			}
		}

		if x.actorsQueue != nil {
			close(x.actorsQueue)
		}

		if x.grainsQueue != nil {
			close(x.grainsQueue)
		}

		x.clusterSyncStopSig <- types.Unit{}
		x.clusterEnabled.Store(false)
		x.rebalancing.Store(false)
		x.pubsubEnabled.Store(false)
		x.rebalanceLocker.Lock()

		if x.rebalancingQueue != nil {
			close(x.rebalancingQueue)
		}

		x.rebalanceLocker.Unlock()
		if x.clusterStore != nil && x.enableRelocation.Load() {
			return x.clusterStore.Close()
		}
	}
	return nil
}

func (x *actorSystem) shutdownRemoting(ctx context.Context) error {
	if x.remotingEnabled.Load() {
		if x.remoting != nil {
			x.remoting.Close()
		}

		if x.server != nil {
			if err := x.shutdownHTTPServer(ctx); err != nil {
				x.reset()
				x.logger.Errorf("%s failed to shutdown: %w", x.name, err)
				return err
			}
			x.remotingEnabled.Store(false)
			x.server = nil
			x.listener = nil
		}
	}
	return nil
}

func isReservedName(name string) bool {
	return strings.HasPrefix(name, systemNamePrefix)
}

// getServer creates an instance of http server
func getServer(ctx context.Context, address string) *stdhttp.Server {
	return &stdhttp.Server{
		Addr:              address,
		ReadTimeout:       5 * time.Minute,
		ReadHeaderTimeout: time.Second,
		WriteTimeout:      5 * time.Minute,
		IdleTimeout:       1200 * time.Second,
		MaxHeaderBytes:    8 * 1024, // 8KiB
		BaseContext: func(_ net.Listener) context.Context {
			return ctx
		},
	}
}<|MERGE_RESOLUTION|>--- conflicted
+++ resolved
@@ -672,12 +672,9 @@
 		extensions:          collection.NewMap[string, extension.Extension](),
 		spawnOnNext:         atomic.NewUint32(0),
 		shuttingDown:        atomic.NewBool(false),
-<<<<<<< HEAD
 		grains:              collection.NewMap[Identity, *grainProcess](),
-=======
 		started:             atomic.NewBool(false),
 		starting:            atomic.NewBool(false),
->>>>>>> a913f013
 	}
 
 	system.enableRelocation.Store(true)
