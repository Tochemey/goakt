--- conflicted
+++ resolved
@@ -41,23 +41,6 @@
 
 // ClusterConfig defines the cluster mode settings
 type ClusterConfig struct {
-<<<<<<< HEAD
-	discovery          discovery.Provider
-	partitionCount     uint64
-	minimumPeersQuorum uint32
-	replicaCount       uint32
-	writeQuorum        uint32
-	readQuorum         uint32
-	discoveryPort      int
-	peersPort          int
-	kinds              *collection.Map[string, Actor]
-	tableSize          uint64
-	wal                *string
-	grains             *collection.Map[string, Grain]
-	writeTimeout       time.Duration
-	readTimeout        time.Duration
-	shutdownTimeout    time.Duration
-=======
 	discovery                discovery.Provider
 	partitionCount           uint64
 	minimumPeersQuorum       uint32
@@ -69,13 +52,13 @@
 	kinds                    []Actor
 	tableSize                uint64
 	wal                      *string
+	grains                   *collection.Map[string, Grain]
 	writeTimeout             time.Duration
 	readTimeout              time.Duration
 	shutdownTimeout          time.Duration
 	bootstrapTimeout         time.Duration
 	clusterStateSyncInterval time.Duration
 	peersStateSyncInterval   time.Duration
->>>>>>> 284c0103
 }
 
 // enforce compilation error
@@ -83,22 +66,9 @@
 
 // NewClusterConfig creates an instance of ClusterConfig
 func NewClusterConfig() *ClusterConfig {
-<<<<<<< HEAD
 	c := &ClusterConfig{
-		kinds:              collection.NewMap[string, Actor](),
-		grains:             collection.NewMap[string, Grain](),
-		minimumPeersQuorum: 1,
-		writeQuorum:        1,
-		readQuorum:         1,
-		replicaCount:       1,
-		partitionCount:     271,
-		tableSize:          20 * size.MB,
-		writeTimeout:       time.Second,
-		readTimeout:        time.Second,
-		shutdownTimeout:    3 * time.Minute,
-=======
-	return &ClusterConfig{
-		kinds:                    defaultKinds,
+		kinds:                    collection.NewMap[string, Actor](),
+		grains:                   collection.NewMap[string, Grain](),
 		minimumPeersQuorum:       1,
 		writeQuorum:              1,
 		readQuorum:               1,
@@ -111,7 +81,6 @@
 		bootstrapTimeout:         DefaultClusterBootstrapTimeout,
 		clusterStateSyncInterval: DefaultClusterStateSyncInterval,
 		peersStateSyncInterval:   DefaultPeerStateSyncInterval,
->>>>>>> 284c0103
 	}
 	fnActor := new(FuncActor)
 	c.kinds.Set(types.Name(fnActor), fnActor)
